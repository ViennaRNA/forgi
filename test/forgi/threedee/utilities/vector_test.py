--- conflicted
+++ resolved
@@ -34,10 +34,9 @@
             self.assertAlmostEqual(np.linalg.norm(ortVec), 1, places=10)
         #Every vector is orthogonal to the zero-vector:
         vec=np.array([0., 0., 0.])
-<<<<<<< HEAD
-        ortVec=ftuv.get_orthogonal_unit_vector(vec)
+        #ortVec=ftuv.get_orthogonal_unit_vector(vec)
         #Currently, ortVec==nan, so the assertion fails.
-        #self.assertAlmostEqual(np.dot(ortVec, vec), 0, places=10)
+        #self.assertAlmostEqual(np.dot(ortVec, vec), 0, places=10) 
         #self.assertAlmostEqual(np.linalg.norm(ortVec), 1, places=10)
     def test_seg_intersect(self):
         #normal case
@@ -90,12 +89,3 @@
             ftuv.seg_intersect(([0., 5.], [4.34]), ([0.,1.], [-5.,7.]))
         with self.assertRaises(ValueError):
             ftuv.seg_intersect(([0.3, 5.2], [0.3, 5.2]), ([0.,1.], [-5.,7.]))
-
-
-
-=======
-        #ortVec=ftuv.get_orthogonal_unit_vector(vec) #Currently warns
-        #self.assertAlmostEqual(np.dot(ortVec, vec), 0, places=10) #Currently, ortVec==nan, so the assertion woulkd fail.
-        #self.assertAlmostEqual(np.linalg.norm(ortVec), 1, places=10)
-     
->>>>>>> 9d8ad383
