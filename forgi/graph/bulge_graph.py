#!/usr/bin/env python

"""bulge_graph.py: A graph representation of RNA secondary structure based
   on its decomposition into primitive structure types: stems, hairpins,
   interior loops, multiloops, etc..."""

__author__      = "Peter Kerpedjiev"
__copyright__   = "Copyright 2012, 2013, 2014"
__version__     = "0.2"
__maintainer__  = "Peter Kerpedjiev"
__email__       = "pkerp@tbi.univie.ac.at"

import sys
import collections as col
import random
import re
import itertools as it
import forgi.utilities.debug as fud
import forgi.utilities.stuff as fus
import forgi.threedee.utilities.mcannotate as ftum
import os

def error_exit(message):
    print >> sys.stderr, message
    sys.exit(1)

# A wrapper for a simple dictionary addition
# Added so that debugging can be made easier
def add_bulge(bulges, bulge, context, message):
    #print >>sys.stderr,"Adding bulge", context, bulge, message
    #bulge = (context, bulge)
    bulges[context] = bulges.get(context, []) + [bulge]
    return bulges

def from_id_seq_struct(id_str, seq, struct):
    '''
    Return a new BulgeGraph with the given id, 
    sequence and structure.

    :param id_str: The id (i.e. >1y26)
    :param seq: the sequence (i.e. 'ACCGGG')
    :param struct: The dotplot secondary structure (i.e. '((..))')
    '''
    bg = BulgeGraph()
    bg.from_dotbracket(struct)
    bg.name = id_str
    bg.seq = seq

    return bg

def from_fasta_text(fasta_text):
    '''
    Create a bulge graph or multiple bulge
    graphs from some fasta text.
    '''
    # compile searches for the fasta id, sequence and 
    # secondary structure respectively
    id_search = re.compile('>(.+)')
    seq_search = re.compile('^([acguACGU]+)$')
    struct_search = re.compile('^([\(\)\.]+)$')

    prev_id = None
    prev_seq = None
    prev_struct = None

    bgs = []

    for line in fasta_text.split('\n'):
        # newlines suck
        line = line.strip()

        # find out what this line contains
        id_match = id_search.match(line)
        seq_match = seq_search.match(line)
        struct_match = struct_search.match(line)

        if id_match is not None:
            # we found an id, check if there's a previous
            # sequence and structure, and create a BG
            prev_id = id_match.group(0)

            if prev_seq is None and prev_struct is None:
                # must be the first sequence/structure
                continue

            # make sure we have
            if prev_seq is None:
                raise Exception("No sequence for id: {}", prev_id)
            if prev_struct is None:
                raise Exception("No sequence for id: {}", prev_id)
            if prev_id is None:
                raise Exception("No previous id")

            bgs += [from_id_seq_struct(prev_id, prev_seq, prev_struct)]

        if seq_match is not None:
            prev_seq = seq_match.group(0)
        if struct_match is not None:
            prev_struct = struct_match.group(0)

    bgs += [from_id_seq_struct(prev_id, prev_seq, prev_struct)]

    if len(bgs) == 1:
        return bgs[0]
    else:
        return bgs

def from_fasta(filename):
    '''
    Load a bulge graph from a fasta file. The format of the fasta
    file is roughly:

        >1
        AACCCAA
        ((...))
    '''
    with open(filename, 'r') as f:
        text = f.read()
        bg = BulgeGraph()
        bg.from_fasta(text)
        return bg

def any_difference_of_one(stem, bulge):
    '''
    See if there's any difference of one between the two
    ends of the stem [(a,b),(c,d)] and a bulge (e,f)

    :param stem: A couple of couples (2 x 2-tuple) indicating the start and end
                 nucleotides of the stem in the form ((s1, e1), (s2, e2))
    :param bulge: A couple (2-tuple) indicating the first and last position
                  of the bulge.
    :return: True if there is an overlap between the stem nucleotides and the 
                  bulge nucleotides. False otherwise
    '''
    for stem_part in stem:
        for part in stem_part:
            for bulge_part in bulge:
                if abs(bulge_part - part) == 1:
                    return True
    return False

def print_bulges(bulges):
    '''
    Print the names and definitions of the bulges.

    :param bulges: A list of tuples of the form [(s, e)] where s and e are the 
                   numbers of the nucleotides at the start and end of the bulge.
    '''
    for i in range(len(bulges)):
            #print "bulge:", bulge
        bulge_str = "define b%d 1" % (i)
        bulge = bulges[i]
        bulge_str += " %d %d" % (bulge[0]+1, bulge[1]+1)
        print bulge_str

def condense_stem_pairs(stem_pairs):
    '''
    Given a list of stem pairs, condense them into stem definitions

    I.e. the pairs (0,10),(1,9),(2,8),(3,7) can be condensed into
    just the ends of the stem: [(0,10),(3,7)]

    :param stem_pairs: A list of tuples containing paired base numbers.

    :returns: A list of tuples of tuples of the form [((s1, e1), (s2, e2))]
                  where s1 and e1 are the nucleotides at one end of the stem
                  and s2 and e2 are the nucleotides at the other.
    '''
    stem_pairs.sort()

    prev_pair = (-10, -10)

    stems = []
    start_pair = None

    for pair in stem_pairs:
        # There's a potential bug here since we don't check the direction
        # but hopefully it won't bite us in the ass later
        if abs(pair[0] - prev_pair[0]) != 1 or abs(pair[1] - prev_pair[1]) != 1:
            if start_pair != None:
                stems += [(start_pair, prev_pair)]
            start_pair = pair
    
        prev_pair = pair

    if start_pair != None:
        stems += [(start_pair, prev_pair)]

    return stems

def print_brackets(brackets):
    '''
    Print the brackets and a numbering, for debugging purposes

    :param brackets: A string with the dotplot passed as input to this script.
    '''
    numbers = [chr(ord('0') + i % 10) for i in range(len(brackets))]
    tens = [chr(ord('0') + i / 10) for i in range(len(brackets))]
    print "brackets:\n", brackets, "\n", "".join(tens), "\n" ,"".join(numbers)

def find_bulges_and_stems(brackets):
    '''
    Iterate through the structure and enumerate the bulges and the stems that are
    present.

    The returned stems are of the form [[(s1, s2), (e1,e2)], [(s1,s2),(e1,e2)],...]
    where (s1,s2) are the residue numbers of one end of the stem and (e1,e2) are the
    residue numbers at the other end of the stem
    (see condense_stem_pairs)

    The returned bulges are of the form [(s,e), (s,e),...] where s is the start of a bulge
    and e is the end of a bulge

    :param brackets: A string with the dotplot passed as input to this script.
    '''
    prev = 'x'
    context = 0

    bulges = dict()
    finished_bulges = []
    context_depths = dict()

    opens = []
    stem_pairs = []

    stems = dict()

    dots_start = 0
    dots_end = 0

    context_depths[0] = 0

    i = 0
    for i in range(len(brackets)):
        if brackets[i] == '(':
            opens.append(i)

            if prev == '(':
                context_depths[context] = context_depths.get(context, 0) + 1
                continue
            else:
                context += 1
                context_depths[context] = 1

            if prev == '.':
                dots_end = i-1
                bulges = add_bulge(bulges, (dots_start, dots_end), context, "4")

        if brackets[i] == ')':
            if len(opens) == 0:
                error_exit("ERROR: Unmatched close bracket")

            stem_pairs.append((opens.pop(), i))

            context_depths[context] -= 1

            if context_depths[context] == 0:
                if context in bulges:
                    finished_bulges += bulges[context]
                bulges[context] = []
                context -= 1

            if prev == '.':
                dots_end = i-1
                bulges = add_bulge(bulges, (dots_start, dots_end), context, "2")

        if brackets[i] == '.':
            if prev == '.':
                continue

            dots_start = i

        prev = brackets[i]

    if prev == '.':
        dots_end = i
        bulges = add_bulge(bulges, (dots_start, dots_end), context, "7")
    elif prev == '(':
        print >>sys.stderr, "Unmatched bracket at the end"
        sys.exit(1)
    '''
    elif prev == ')':
        bulges = add_bulge(bulges, (i+1, i+1), context, "8")
    '''
    
    if context in bulges.keys():
        finished_bulges += bulges[context]

    if len(opens) > 0:
        error_exit("ERROR: Unmatched open bracket")

    stem_pairs.sort()
    stems = condense_stem_pairs(stem_pairs)
    
    return (finished_bulges, stems)

def print_name(filename):
    print "name", os.path.splitext(filename)[0]



class BulgeGraph(object):
    def __init__(self, bg_file=None, dotbracket_str='', seq=''):
        self.seq_length = 0
        self.ang_types = None
        self.mst = None
        self.build_order = None
        self.name = "untitled"
        self.defines = dict()
        self.edges = col.defaultdict(set)
        self.longrange = col.defaultdict(set)
        self.weights = dict()

        # sort the coordinate basis for each stem
        self.bases = dict()
        self.stem_invs = dict()
        self.seq_ids = []

        self.name_counter = 0

        if dotbracket_str != '':
            self.from_dotbracket(dotbracket_str)

        self.seq = seq
        for i, s in enumerate(seq):
            self.seq_ids += [(' ', str(i+1), ' ')]

        if bg_file is not None:
            self.from_bg_file(bg_file)

    # get an internal index for a named vertex
    # this applies to both stems and edges
    def get_vertex(self, name = None):
        '''
        Return a new unique vertex name.
        '''

        if name == None:
            name = "x%d" % (self.name_counter)
            self.name_counter += 1

        return name

    def element_length(self, key):
        '''
        Get the number of residues that are contained within this element.

        @param key: The name of the element.
        '''
        d = self.defines[key]
        length = 0

        for i in range(0, len(d), 2):
            length += d[i+1] - d[i] + 1

        return length 
            
    def stem_length(self, key):
        '''
        Get the length of a particular element. If it's a stem, it's equal to
        the number of paired bases. If it's an interior loop, it's equal to the
        number of unpaired bases on the strand with less unpaired bases. If
        it's a multiloop, then it's the number of unpaired bases.
        '''
        d = self.defines[key]
        if key[0] == 's' or key[0] == 'y':
            return (d[1] - d[0]) + 1
        elif key[0] == 'f':
            return self.get_bulge_dimensions(key)[0]
        elif key[0] == 't':
            return self.get_bulge_dimensions(key)[1]
        elif key[0] == 'h':
            return self.get_bulge_dimensions(key)[0]
        else:
            return min(self.get_bulge_dimensions(key))

    def get_single_define_str(self, key):
        '''
        Get a define string for a single key.
        '''
        return "define %s %s" % ( key, " ".join([str(d) for d in self.defines[key]]))

    def get_define_str(self):
        '''
        Convert the defines into a string. 

        Format:

        define [name] [start_res1] [end_res1] [start_res2] [end_res2]
        '''
        defines_str = ''

        # a method for sorting the defines
        def define_sorter(k):
            drni = self.define_residue_num_iterator(k, adjacent=True)
            return drni.next()

        for key in sorted(self.defines.keys(), key=define_sorter):
            defines_str += self.get_single_define_str(key)
            #defines_str += "define %s %s" % ( key, " ".join([str(d) for d in self.defines[key]]))
            defines_str += '\n'
        return defines_str

    def get_length_str(self):
        return "length " + str(self.seq_length) + '\n'

    def get_connect_str(self):
        '''
        Get the connections of the bulges in the graph.

        Format:

        connect [from] [to1] [to2] [to3]
        '''

        whole_str = ''
        for key in self.edges:
            if len(self.edges[key]) == 0:
                continue

            # Our graph will be defined by the stems and the bulges they connect to
            name = key
            if name[0] == 's':
                out_str = "connect %s" % (name)

                for dest in self.edges[key]:
                    out_str += " %s" % (dest)

                whole_str += out_str
                whole_str += '\n'

        return whole_str

    def get_sequence_str(self):
        '''
        Return the sequence along with its keyword. I.e.

            seq ACGGGCC
        '''
        if len(self.seq) > 0:
            return "seq %s\n" % (self.seq)
        else:
            return ""

    def get_seq_ids_str(self):
        '''
        Return the sequence id string

        seq_ids 1 2 2.A 17
        '''
        out_str = "seq_ids "
        out_str += " ".join(map(ftum.format_resid, self.seq_ids))
        out_str += "\n"

        return out_str

    def get_name_str(self):
        '''
        Return the name of this structure along with its keyword:

            name 1y26
        '''
        return "name %s\n" % (self.name)



    def to_bg_string(self):
        '''
        Output a string representation that can be stored and reloaded.

        '''
        out_str = ''
        out_str += self.get_name_str()
        out_str += self.get_length_str()
        out_str += self.get_sequence_str()
        out_str += self.get_seq_ids_str()
        out_str += self.get_define_str()
        out_str += self.get_connect_str()

        return out_str

    def to_file(self, filename):
        with open(filename, 'w') as f:
            out_str = self.to_bg_string()

            f.write(out_str)

    def to_element_string(self):
        '''
        Create a string similar to dotbracket notation that identifies what
        type of element is present at each location.

        For example the following dotbracket:

        ..((..))..

        Should yield the following element string:

        ffsshhsstt

        Indicating that it begins with a fiveprime region, continues with a
        stem, has a hairpin after the stem, the stem continues and it is terminated
        by a threeprime region.
        '''
        output_str = [' ' for i in range(self.seq_length+1)]

        for d in self.defines.keys():
            for resi in self.define_residue_num_iterator(d, adjacent=False):
                output_str[resi] = d[0]

        return "".join(output_str).strip()

    def define_range_iterator(self, node, adjacent=False, seq_ids=False):
        '''
        Return the ranges of the nucleotides in the define.

        In other words, if a define contains the following: [1,2,7,8]
        The ranges will be [1,2] and [7,8].

        @param adjacent: Use the nucleotides in the neighboring element which
                         connect to this element as the range starts and ends.
        @return: A list of two-element lists
        '''
        a = iter(self.defines[node])
        ranges = it.izip(a,a)

        if node[0] == 'i':
            # interior loops have to be treated specially because
            # they might have a bulge that has no unpaired nucleotides on one strand

            if adjacent:
                conns = self.connections(node)
                s1 = self.defines[conns[0]]
                s2 = self.defines[conns[1]]

                if adjacent:
                    # offset by one, which will be reversed in the yield step
                    # below
                    ranges =  [[s1[1]+1, s2[0]-1], [s2[3]+1, s1[2]-1]]

        if node[0] == 'm':
            if adjacent:
                conns = self.connections(node)
                s1 = self.get_sides_plus(conns[0], node)[0]
                s2 = self.get_sides_plus(conns[1], node)[0]

                rnge = sorted([self.defines[conns[0]][s1],
                                self.defines[conns[1]][s2]])
                ranges = [[rnge[0] + 1, rnge[1] - 1]]

        for (ds1, ds2) in ranges:
            if adjacent:
                if ds1 > 1:
                    ds1 -= 1
                if ds2 < self.seq_length-1:
                    ds2 += 1

            if seq_ids:
                # this will cause problems if the nucleotide has insertion codes
                yield [self.seq_ids[ds1-1],self.seq_ids[ds2-1]]
            else:
                yield [ds1,ds2]


    def define_residue_num_iterator(self, node, adjacent=False, seq_ids=False):
        '''
        Iterate over the residue numbers that belong to this node.

        :param node: The name of the node
        '''
        for r in self.define_range_iterator(node, adjacent, seq_ids=False):
            for i in range(r[0], r[1] + 1):
                if seq_ids:
                    yield self.seq_ids[i-1]
                else:
                    yield i

    def iterate_over_seqid_range(self, start_id, end_id):
        '''
        Iterate over the seq_ids between the start_id and end_id.
        '''
        i1 = self.seq_ids.index(start_id)
        i2 = self.seq_ids.index(end_id)

        for i in range(i1, i2+1):
            yield self.seq_ids[i]

    def create_bulge_graph(self, stems, bulges):
        '''
        Find out which stems connect to which bulges

        Stems and bulges which share a nucleotide are considered connected.

        :param stems: A list of tuples of tuples of the form [((s1, e1), (s2, e2))]
                      where s1 and e1 are the nucleotides at one end of the stem
                      and s2 and e2 are the nucleotides at the other.

        :param bulges: A list of tuples of the form [(s, e)] where s and e are the 
                       numbers of the nucleotides at the start and end of the bulge.
        '''
        for i in range(len(stems)):
            stem = stems[i]
            for j in range(len(bulges)):
                bulge = bulges[j]
                if any_difference_of_one(stem, bulge):
                    self.edges['y%d' % (i)].add('b%d' % (j))
                    self.edges['b%d' % (j)].add('y%d' % (i))

    def create_stem_graph(self, stems, bulge_counter):
        '''
        Determine which stems are connected to each other. A stem can be connected to
        another stem when there is an interior loop with an unpaired nucleotide on
        one side. In this case, a bulge will be created on the other side, but it
        will only consist of the two paired bases around where the unpaired base 
        would be if it existed.

        The defines for these bulges will be printed as well as the connection strings
        for the stems they are connected to.

        :param stems: A list of tuples of tuples of the form [((s1, e1), (s2, e2))]
                      where s1 and e1 are the nucleotides at one end of the stem
                      and s2 and e2 are the nucleotides at the other.
        :param bulge_counter: The number of bulges that have been encountered so far.

        :returns: A dictionary indexed by the number of a stem, containing a set of the 
                 other stems that the index is connected to.
        '''
        #print "stems:", stems
        stem_stems = dict()
        for i in range(len(stems)):
            for j in range(i+1, len(stems)):
                for k1 in range(2):
                    # don't fear the for loop
                    for k2 in range(2):
                        for l1 in range(2):
                            for l2 in range(2):
                                s1 = stems[i][k1][l1]
                                s2 = stems[j][k2][l2]
                                if abs(s1 - s2) == 1:
                                    stem_stems_set = stem_stems.get(i, set())
                                    if j not in stem_stems_set:
                                        bn = 'b%d' % (bulge_counter)
                                        #self.defines[bn] = [min(s1, s2)+1, max(s1, s2)+1]
                                        self.defines[bn] = []
                                        self.weights[bn] = 1

                                        self.edges['y%d' % i].add(bn)
                                        self.edges[bn].add('y%d' % i)

                                        self.edges['y%d' % j].add(bn)
                                        self.edges[bn].add('y%d' % j)

                                        bulge_counter += 1
                                        stem_stems_set.add(j)
                                    stem_stems[i] = stem_stems_set

        for d in self.defines.keys():
            if d[0] != 'y':
                continue

            (s1, e1, s2, e2) = self.defines[d] 
            if abs(s2 - e1) == 1:
                bn = 'b%d' % (bulge_counter)

                self.defines[bn] = []
                self.weights[bn] = 1

                self.edges[bn].add(d)
                self.edges[d].add(bn)

                bulge_counter += 1
            
        return stem_stems

    def remove_vertex(self, v):
        '''
        Delete a node after merging it with another

        :param v: The name of the node
        '''
        # delete all edges to this node
        for key in self.edges[v]:
            self.edges[key].remove(v)

        for edge in self.edges:
            if v in self.edges[edge]:
                self.edges[edge].remove(v)

        # delete all edges from this node
        del self.edges[v]
        del self.defines[v]

    def reduce_defines(self):
        """
        Make defines like this:

        define x0 2 124 124 3 4 125 127 5 5
        
        Into this:

        define x0 2 3 5 124 127

        That is, consolidate contiguous bulge region defines.
        """
        for key in self.defines.keys():
            if key[0] != 's':
                assert(len(self.defines[key]) % 2 == 0)

                j = 0
                new_j = 0

                while new_j < len(self.defines[key]):

                    j = new_j
                    new_j += j + 2

                    (f1, t1) = (int(self.defines[key][j]), int(self.defines[key][j+1]))

                    # remove bulges of length 0
                    if f1 == -1 and t1 == -2:
                        del self.defines[key][j]
                        del self.defines[key][j]
                        
                        new_j = 0
                        continue

                    # merge contiguous bulge regions
                    for k in range(j+2, len(self.defines[key]), 2):
                        if key[0] == 'y':
                            # we can have stems with defines like: [1,2,3,4]
                            # which would imply a non-existant loop at its end
                            continue

                        (f2, t2) = (int(self.defines[key][k]), int(self.defines[key][k+1]))


                        if t2 + 1 != f1 and t1 + 1 != f2:
                            continue

                        if t2 + 1 == f1:
                            self.defines[key][j] = str(f2)
                            self.defines[key][j+1] = str(t1)
                        elif t1 + 1 == f2:
                            self.defines[key][j] = str(f1)
                            self.defines[key][j+1] = str(t2)

                        del self.defines[key][k]
                        del self.defines[key][k]

                        new_j = 0

                        break

    def merge_vertices(self, vertices):
        '''
        This is done when two of the outgoing strands of a stem
        go to different bulges
        It is assumed that the two ends are on the same sides because
        at least one vertex has a weight of 2, implying that it accounts
        for all of the edges going out of one side of the stem

        :param vertices: A list of vertex names to combine into one.
        '''
        merge_str = ""
        new_vertex = self.get_vertex()
        self.weights[new_vertex] = 0

        #assert(len(vertices) == 2)

        connections = set()

        for v in vertices:
            merge_str += " %s" % (v)

            # what are we gonna merge?
            for item in self.edges[v]:
                connections.add(item)

            # Add the definition of this vertex to the new vertex
            #self.merge_defs[new_vertex] = self.merge_defs.get(new_vertex, []) + [v]

            if v[0] == 's':
                self.defines[new_vertex] = self.defines.get(new_vertex, []) + [self.defines[v][0], self.defines[v][2]] + [self.defines[v][1], self.defines[v][3]]
            else:
                self.defines[new_vertex] = self.defines.get(new_vertex,[]) + self.defines[v]


            self.weights[new_vertex] += 1

            # remove the old vertex, since it's been replaced by new_vertex
            self.remove_vertex(v)
            self.reduce_defines()

        #self.weights[new_vertex] = 2
        for connection in connections:
            self.edges[new_vertex].add(connection)
            self.edges[connection].add(new_vertex)

        return new_vertex

    def find_bulge_loop(self, vertex, max_length=4):
        '''
        Find a set of nodes that form a loop containing the
        given vertex and being no greater than 4 nodes long.

        :param vertex: The vertex to start the search from.
        :returns: A list of the nodes in the loop.
        '''
        visited = set()
        to_visit = [(key, 0) for key in self.edges[vertex]]
        visited.add(vertex)
        in_path = [vertex]

        while len(to_visit) > 0:
            (current, depth) = to_visit.pop()
            visited.add(current)

            in_path = in_path[:depth]
            in_path.append(current)

            for key in self.edges[current]:
                if key == vertex and depth > 1:
                    if len(in_path[:depth+1]) > max_length:
                        continue
                    else:
                        return in_path[:depth+1]
                
                if key not in visited:
                    to_visit.append((key, depth+1))
        return []

    def add_node(self, name, edges, define, weight=1):
        self.defines[name] = define
        self.edges[name] = edges
        self.weights[name] = weight

        for edge in self.edges[name]:
            self.edges[edge].add(name)

    def dissolve_stem(self, key):
        '''
        Remove a stem. This means that we need
        to reconfigure all of the adjacent elements in such a manner
        that they now include the nucleotides that were formerly 
        in this stem.
        '''
        connections = self.edges[key]
        all_defines = []

        # get all the unpaired regions
<<<<<<< HEAD
        for conn in list(connections) + [key]:
            for x in cus.grouped(self.defines[conn], 2):
=======
        for c in list(connections) + [key]:
            for x in fus.grouped(self.defines[c], 2):
>>>>>>> e35ac6f4
                all_defines += [x]

        # condense them into contiguous regions of unpaired bases
        intervals = fus.merge_intervals(all_defines, diff=1)

        # remove the stem
        self.remove_vertex(key)

        to_remove = set()
        # find out which elements connect to each of the new
        # contiguous regions
        for i in intervals:
            new_connections = set()
            for conn in connections:
                # get the connections of the nodes to be removed
                for nc in self.edges[conn]:
                    if nc == i:
                        continue
                    for cd in self.defines[nc]:
                        for id in i:
                            if abs(cd - id) == 1:
                                new_connections.add(nc)
                to_remove.add(conn)
            
            # add a new node corresponding to this unpaired region
            self.add_node(self.get_vertex(), new_connections, i, 1)

        # remove the vertices that have been consolidated
        for r in to_remove:
            self.remove_vertex(r)

        self.relabel_nodes()

    def collapse(self):
        '''
        If any vertices form a loop, then they are either a bulge region of 
        a fork region. The bulge (interior loop) regions will be condensed 
        into one node.
        '''

        new_vertex = True
        while new_vertex:
            new_vertex = False
            bulges = [k for k in self.defines if k[0] != 'y']

            for (b1, b2) in it.combinations(bulges, r=2):
                if self.edges[b1] == self.edges[b2] and len(self.edges[b1]) > 1:
                    connections = self.connections(b1)

                    all_connections = [sorted((self.get_sides_plus(connections[0], b1)[0],
                                              self.get_sides_plus(connections[0], b2)[0])),
                                       sorted((self.get_sides_plus(connections[1], b1)[0],
                                              self.get_sides_plus(connections[1], b2)[0]))]

                    if all_connections == [[1,2],[0,3]]:
                        # interior loop
                        self.merge_vertices([b1,b2])
                        new_vertex = True
                        break

    def interior_loop_iterator(self):
        """
        Iterate over all of the interior loops.

        An interior loop can only have two connections: to the two stems which it links. 
        """

        for key in self.defines.keys():
            if key[0] == 'i':
                yield key

    def relabel_node(self, old_name, new_name):
        '''
        Change the name of a node.

        param old_name: The previous name of the node
        param new_name: The new name of the node
        '''
        #replace the define name
        define = self.defines[old_name]

        del self.defines[old_name]
        self.defines[new_name] = define

        #replace the index into the edges array
        edge = self.edges[old_name]
        del self.edges[old_name]
        self.edges[new_name] = edge

        #replace the name of any edge that pointed to old_name
        for k in self.edges.keys():
            new_edges = set()
            for e in self.edges[k]:
                if e == old_name:
                    new_edges.add(new_name)
                else:
                    new_edges.add(e)
            self.edges[k] = new_edges

    def compare_stems(self, b):
        '''
        A function that can be passed in as the key to a sort.
        '''
        return (self.defines[b][0], 0)


    def compare_bulges(self, b):
        connections = self.connections(b)

        return (self.defines[connections[0]][0], 
                self.defines[connections[1]][0])

    def compare_hairpins(self, b):
        connections = self.connections(b)

        return (self.defines[connections[0]][1], sys.maxint)

    def relabel_nodes(self):
        '''
        Change the labels of the nodes to be more indicative of their nature.

        s: stem
        h: hairpin
        i: interior loop
        m: multiloop
        f: five-prime unpaired
        t: three-prime unpaired
        '''
        stems = []
        hairpins = []
        interior_loops = []
        multiloops = []
        fiveprimes = []
        threeprimes = []

        for d in self.defines.keys():
            if d[0] == 'y' or d[0] == 's':
                stems += [d]

                stems.sort(key=self.compare_stems)
                continue

            if len(self.defines[d]) == 0 and len(self.edges[d]) == 1:
                hairpins += [d]
                continue

            if len(self.defines[d]) == 0 and len(self.edges[d]) == 2:
                multiloops += [d]
                continue

            if len(self.edges[d]) <= 1 and self.defines[d][0] == 1:
                fiveprimes += [d]
                continue

            if len(self.edges[d]) == 1 and self.defines[d][1] == self.seq_length:
                threeprimes += [d]
                continue

            if (len(self.edges[d]) == 1 and 
                self.defines[d][0] != 1 and 
                self.defines[d][1] != self.seq_length):
                hairpins += [d]

                hairpins.sort(key=self.compare_hairpins)
                continue

            if d[0] == 'm' or (d[0] != 'i' and len(self.edges[d]) == 2 and 
                self.weights[d] == 1 and 
                self.defines[d][0] != 1 and
                self.defines[d][1] != self.seq_length):
                multiloops += [d]

                multiloops.sort(key=self.compare_bulges)
                continue

            if d[0] == 'i' or self.weights[d] == 2:
                interior_loops += [d]
                interior_loops.sort(key=self.compare_stems)

        for d in fiveprimes:
            self.relabel_node(d, 'f1')
        for d in threeprimes:
            self.relabel_node(d, 't1')

        for i,d in enumerate(stems):
            self.relabel_node(d, 's%d' % (i))
        for i,d in enumerate(interior_loops):
            self.relabel_node(d, 'i%d' % (i))
        for i,d in enumerate(multiloops):
            self.relabel_node(d, 'm%d' % (i))
        for i,d in enumerate(hairpins):
            self.relabel_node(d, 'h%d' % (i))

    def has_connection(self, v1, v2):
        """ Is there an edge between these two nodes """

        if v2 in self.edges[v1]:
            return True
        else:
            # two multiloops can be connected at the end of a stem
            for e in self.edges[v1]:
                if e[0] != 's':
                    continue

                if v2 in self.edges[e]:
                    (s1b, s1e) = self.get_sides(e, v1)
                    (s2b, s2e) = self.get_sides(e, v2)

                    if s1b == s2b:
                        return True

            return False

    def connection_type(self, define, connections):
        '''
        Classify the way that two stems are connected according to the type
        of bulge that separates them.

        Potential angle types for single stranded segments, and the ends of
        the stems they connect:

            1   2 (1, 1) #pseudoknot
            1   0 (1, 0)
            3   2 (0, 1)
            3   0 (0, 0)

        @param define: The name of the bulge separating the two stems
        @param connections: The two stems and their separation
        '''

        if define[0] == 'i':
            # interior loop, we just have to check if 
            # connections[0] < connections[1]
            if self.defines[connections[0]][0] < self.defines[connections[1]][0]:
                return 1
            else:
                return -1
        elif define[0] == 'm':
            (s1c, b1c) = self.get_sides_plus(connections[0], define)
            (s2c, b2c) = self.get_sides_plus(connections[1], define)

            if (s1c, s2c) == (1, 0):
                return 2
            elif (s1c, s2c) == (0, 1):
                return -2
            elif (s1c, s2c) == (3, 0):
                return 3
            elif (s1c, s2c) == (0, 3):
                return -3
            elif (s1c, s2c) == (2, 3):
                return 4
            elif (s1c, s2c) == (3, 2):
                return -4

            # the next two refer to pseudoknots
            elif (s1c, s2c) == (2, 1):
                return 5
            elif (s1c, s2c) == (1, 2):
                return -5
            else:
                raise Exception("Weird angle type: (s1c, s2c) = (%d, %d)" % 
                                (s1c, s2c))
        else:
            raise Exception("connection_type called on non-interior loop/multiloop")

    def connection_ends(self, connection_type):
        """
        Find out which ends of the stems are connected by a particular angle
        type.

        @param connection_type: The angle type, as determined by which corners
                                of a stem are connected
        @return: (s1e, s2b)
        """
        ends = ()

        if abs(connection_type) == 1:
            ends = (1, 0)
        elif abs(connection_type) == 2:
            ends = (1, 0)
        elif abs(connection_type) == 3:
            ends = (0, 0)
        elif abs(connection_type) == 4:
            ends = (1, 0)
        elif abs(connection_type) == 5:
            ends = (1, 1)
        else:
            raise Exception('Unknown connection type: %d' % (connection_type))

        if connection_type < 0:
            return ends[::-1]
        else:
            return ends

    def find_multiloop_loops(self):
        '''
        Find out which defines are connected in a multiloop.

        @return: A list of sets, where each set contains the names of
                 the elements in a particular multiloop.
        '''
        multis = []
        visited = set()
        for d in self.mloop_iterator():
            if d in visited:
                continue
            # use a really high loop length
            v = self.find_bulge_loop(d , max_length=400)
            v += [d]
            multis += [set(v)]

            for d in v:
                visited.add(d)

        return multis

    def from_fasta(self, fasta_str, dissolve_length_one_stems=False):
        '''
        Create a bulge graph from a fasta-type file containing the following
        format:

            > id
            ACCGGGG
            ((...))
        '''
        lines = fasta_str.split('\n')
        self.from_dotbracket(lines[2].strip(), dissolve_length_one_stems)
        self.name = lines[0].strip('>')
        self.seq = lines[1].strip()

        self.seq_ids_from_seq()

    def seq_ids_from_seq(self):
        '''
        Get the sequence ids of the string.
        '''
        self.seq_ids = []

        # when provided with just a sequence, we presume that the
        # residue ids are numbered from 1-up
        for i, s in enumerate(self.seq):
            self.seq_ids += [(' ', i+1, ' ')]

    def remove_degenerate_nodes(self):
        '''
        For now just remove all hairpins that have no length.
        '''
        to_remove = []
        for d in self.defines:
            if d[0] == 'h' and len(self.defines[d]) == 0:
                to_remove += [d]

        for r in to_remove:
            self.remove_vertex(r)

    def from_stems_and_bulges(self, stems, bulges):
        '''
        Create the graph from the list of stems and bulges.

        @param stems: A list of tuples of two two-tuples, each containing the start
                      and end nucleotides of each strand of the stem.
        @param bulges: A list of tuples containing the starts and ends of the 
                       of the bulge regions.
        @return: Nothing, just make the bulgegraph
        '''
        for i in range(len(stems)):
            # one is added to each coordinate to make up for the fact that residues are 1-based
            ss1 = stems[i][0][0]+1
            ss2 = stems[i][0][1]+1
            se1 = stems[i][1][0]+1
            se2 = stems[i][1][1]+1

            self.defines['y%d' % (i)] = [min(ss1,se1), max(ss1,se1), 
                                         min(ss2,se2), max(ss2,se2)]
            self.weights['y%d' % (i)] = 1

        for i in range(len(bulges)):
            bulge = bulges[i]
            self.defines['b%d' % (i)] = sorted([bulge[0]+1, bulge[1]+1])
            self.weights['b%d' % (i)] = 1

        self.create_bulge_graph(stems, bulges)
        self.create_stem_graph(stems, len(bulges))
        self.collapse()
        self.relabel_nodes()
        self.remove_degenerate_nodes()
        self.sort_defines()
        
        # dissolve all stems which have a length of one
        if self.dissolve_length_one_stems:
            repeat=True
            while repeat:
                repeat = False
                for k in self.defines:
                    if k[0] == 's' and self.stem_length(k) == 1:
                        self.dissolve_stem(k)
                        repeat = True
                        break

    def from_dotbracket(self, dotbracket_str, dissolve_length_one_stems = False):
        '''
        Populate the BulgeGraph structure from a dotbracket representation.

        ie: ..((..))..

        :param dotbracket_str: A string containing the dotbracket representation
                               of the structure
        '''
        self.__init__()
        self.dissolve_length_one_stems = dissolve_length_one_stems
        (bulges, stems) = find_bulges_and_stems(dotbracket_str)

        self.dotbracket_str = dotbracket_str
        self.seq_length = len(dotbracket_str)

        self.from_stems_and_bulges(stems, bulges)

    def to_pair_table(self):
        '''
        Create a pair table from the list of elements.

        The first element in the returned list indicates the number of
        nucleotides in the structure.

        i.e. [5,5,4,0,2,1]
        '''
        pair_tuples = self.to_pair_tuples()
        max_bp = max([max(x) for x in pair_tuples])

        pt = [0] * (max_bp + 1)
        pt[0] = max_bp

        for tup in pair_tuples:
            pt[tup[0]] = tup[1]

        return pt

    def to_pair_tuples(self):
        '''
        Create a list of tuples corresponding to all of the base pairs in the
        structure. Unpaired bases will be shown as being paired with a
        nucleotide numbered 0.

        i.e. [(1,5),(2,4),(3,0),(4,2),(5,1)]
        '''
        # iterate over each element
        table = []

        for d in self.defines:
            # iterate over each nucleotide in each element
            for b in self.define_residue_num_iterator(d):
                p = self.pairing_partner(b)
                if p is None:
                    p = 0
                table += [(b,p)]

        return table

    def to_bpseq_string(self):
        '''
        Create a bpseq string from this structure.
        '''
        out_str = ''
<<<<<<< HEAD
        for i in range(1, self.seq_length+1):
            pp = self.pairing_partner(i)
            if pp is None:
                pp = 0
=======
        pair_tuples = sorted(self.to_pair_tuples())

        for i,pp in pair_tuples:
>>>>>>> e35ac6f4
            out_str += "{} {} {}\n".format(i, self.seq[i-1], pp)
        
        return out_str

    def from_bpseq_str(self, bpseq_str, dissolve_length_one_stems = False):
        '''
        Create the graph from a string listing the base pairs.

        The string should be formatted like so:

            1 G 115
            2 A 0
            3 A 0
            4 U 0
            5 U 112
            6 G 111

        @param bpseq_str: The string, containing newline characters.
        @return: Nothing, but fill out this structure.
        '''
        self.__init__()
        lines = bpseq_str.split('\n')
        seq = ''

        line_iter = iter(lines)
        parts = line_iter.next().split(' ')

        stems = []
        bulges = []

        prev_from = (int(parts[0]))
        prev_to = (int(parts[2]))

        start_from = prev_from
        start_to = prev_to
        last_paired = prev_from

        seq = parts[1]

        self.dissolve_length_one_stems = dissolve_length_one_stems

        for line in line_iter:
            parts = line.split(' ')

            if len(parts) < 3:
                continue
            (from_bp, base, to_bp) = (int(parts[0]), parts[1], int(parts[2]))
            seq += base.replace('T', 'U')

            if abs(to_bp - prev_to) == 1 and prev_to != 0:
                # stem
                if ((prev_to - prev_from > 0 and to_bp - from_bp > 0) or
                    (prev_to - prev_from < 0 and to_bp - from_bp < 0)):
                    (prev_from, prev_to) = (from_bp, to_bp)
                    last_paired = from_bp
                    continue

            if to_bp == 0 and prev_to == 0:
                # bulge
                (prev_from, prev_to) = (from_bp, to_bp)
                continue
            else:
                if prev_to != 0:
                    new_stem = tuple(sorted([tuple(sorted([start_from - 1, start_to - 1])), 
                                tuple(sorted([prev_from - 1, prev_to - 1]))]))
                    if new_stem not in stems:
                        stems += [new_stem]

                    last_paired = from_bp
                    start_from = from_bp
                    start_to = to_bp
                else:
                    new_bulge = ((last_paired - 1, prev_from - 1))
                    bulges += [new_bulge]

                    start_from = from_bp
                    start_to = to_bp


            prev_from = from_bp
            prev_to = to_bp

        # Take care of the last element
        if prev_to != 0:
            new_stem = tuple(sorted([tuple(sorted([start_from - 1, start_to - 1])), 
                        tuple(sorted([prev_from - 1, prev_to - 1]))]))
            if new_stem not in stems:
                stems += [new_stem]
        if prev_to == 0:
            new_bulge = ((last_paired - 1, prev_from - 1))
            bulges += [new_bulge]

        self.seq = seq
        self.seq_length = len(seq)

        self.from_stems_and_bulges(stems, bulges)

    def sort_defines(self):
        '''
        Sort the defines of interior loops and stems so that the 5' region
        is always first.
        '''
        for k in self.defines.keys():
            d = self.defines[k] 

            if len(d) == 4:
                if d[0] > d[2]:
                    new_d = [d[2], d[3], d[0], d[1]]
                    self.defines[k] = new_d

    def to_dotbracket_string(self):
        '''
        Convert the BulgeGraph representation to a dot-bracket string
        and return it.

        @return: A dot-bracket representation of this BulgeGraph
        '''
        pt = self.to_pair_table()
        return fus.pairtable_to_dotbracket(pt)

        """
        return fus.
        out = ['.' for i in xrange(self.seq_length)]
        for s in self.stem_iterator():
            for i in xrange(self.defines[s][0], self.defines[s][1]+1):
                out[i-1] = '('
            for i in xrange(self.defines[s][2], self.defines[s][3]+1):
                out[i-1] = ')'

        return "".join(out)
        """
    
    def to_fasta_string(self):
        '''
        Output the BulgeGraph representation as a fast string of the
        format:

            >id
            AACCCAA
            ((...))
        '''
        output_string = ''

        output_string +=  ">%s\n" % (self.name)
        output_string += "%s\n" % (self.seq)
        output_string += "%s" % (self.to_dotbracket_string())

        return output_string

    def from_bg_file(self, bg_file):
        '''
        Load from a file containing a text-based representation
        of this BulgeGraph.

        @param bg_file: The filename.
        @return: No return value since the current structure is the one
                 being loaded.
        '''
        with open(bg_file, 'r') as f:
            bg_string = "".join(f.readlines())
            self.from_bg_string(bg_string)

    def from_bg_string(self, bg_str):
        '''
        Populate this BulgeGraph from the string created by the method
        to_bg_string.

        @param bg_str: The string representation of this BugleGraph.
        '''
        lines = bg_str.split('\n')
        for line in lines:
            line = line.strip()
            parts = line.split()
            if len(parts) == 0:
                #blank line
                continue
            if parts[0] == 'length':
                self.seq_length = int(parts[1])
            elif parts[0] == 'define':
                self.defines[parts[1]] = map(int, parts[2:])
            elif parts[0] == 'connect':
                for p in parts[2:]:
                    self.edges[parts[1]].add(p)
                    self.edges[p].add(parts[1])
            elif parts[0] == 'seq':
                self.seq = parts[1]
            elif parts[0] == 'seq_ids':
                self.seq_ids = map(ftum.parse_resid, parts[1:])
            elif parts[0] == 'name':
                self.name = parts[1].strip()

    def sorted_stem_iterator(self):
        '''
        Iterate over a list of the stems sorted by the lowest numbered
        nucleotide in each stem.
        '''
        stems = [d for d in self.defines if d[0] == 's']
        stems.sort(key=lambda s: self.defines[s][0])

        for s in stems:
            yield s

    def is_single_stranded(self, node):
        '''
        Does this node represent a single-stranded region?

        Single stranded regions are five-prime and three-prime unpaired
        regions, multiloops, and hairpins

        :param node: The name of the node
        :return: True if yes, False if no
        '''
        if node[0] == 'f' or node[0] == 't' or node[0] == 'm' or node[0] == 'h':
            return True
        else:
            return False

    def get_node_dimensions(self, node):
        '''
        Return the dimensions of a node.

        If the node is a stem, then the dimensions will be l where l is
        the length of the stem.

        Otherwise, see get_bulge_dimensions(node)

        :param node: The name of the node
        :return: A pair containing its dimensions
        '''
        if node[0] == 's':
            return (self.stem_length(node), self.stem_length(node))
            '''
            return (self.defines[node][1] - self.defines[node][0] + 1,
                    self.defines[node][1] - self.defines[node][0] + 1)
            '''
        else:
            return self.get_bulge_dimensions(node)

    def adjacent_stem_pairs_iterator(self):
        '''
        Iterate over all pairs of stems which are separated by some element.

        This will always yield triples of the form (s1, e1, s2) where s1 and
        s2 are the stem identifiers and e1 denotes the element that separates
        them.
        '''
        for d in self.defines.keys():
            if len(self.edges[d]) == 2:
                edges = list(self.edges[d])

                if edges[0][0] == 's' and edges[1][0] == 's':
                    yield (edges[0], d, edges[1])

    def stem_bp_iterator(self, stem):
        '''
        Iterate over all the base pairs in the stem.
        '''
        d = self.defines[stem]
        stem_length = self.stem_length(stem)

        for i in range(stem_length):
            yield (d[0] + i, d[3] - i)

    def get_connected_residues(self, s1, s2):
        '''
        Get the nucleotides which are connected by the element separating
        s1 and s2. They should be adjacent stems.

        The connected nucleotides are those which are spanned by a single
        interior loop or multiloop. In the case of an interior loop, this
        function will return a list of two tuples and in the case of multiloops
        if it will be a list of one tuple.

        If the two stems are not separated by a single element, then return
        an empty list.
        '''
        # sort the stems according to the number of their first nucleotide
        stems = [s1,s2]
        stems.sort(key=lambda x: self.defines[x][0])

        c1 = self.edges[s1]
        c2 = self.edges[s2]

        # find out which edges they share
        common_edges = c1.intersection(c2)

        if len(common_edges) == 0:
            # not connected
            return []

        if len(common_edges) > 1:
            raise Exception("Too many connections between the stems")
        
        # the element linking the two stems
        conn = list(common_edges)[0]

        # find out the sides of the stems that face the bulge
        (s1b, s1e) = self.get_sides(s1, conn)
        (s2b, s2e) = self.get_sides(s2, conn)

        # get the nucleotides on the side facing the stem
        s1_nucleotides = self.get_side_nucleotides(s1, s1b)
        s2_nucleotides = self.get_side_nucleotides(s2, s2b)
        
        # find out the distances between all the nucleotides flanking
        # the bulge
        dists = []
        for n1 in s1_nucleotides:
            for n2 in s2_nucleotides:
                dists += [(abs(n2 - n1), n1, n2)]
        dists.sort()

        # return the ones which are closest to each other
        if conn[0] == 'i':
            return sorted([sorted(dists[0][1:]), sorted(dists[1][1:])])
        else:
            return sorted([sorted(dists[0][1:])])

<<<<<<< HEAD
=======

>>>>>>> e35ac6f4
    def get_side_nucleotides(self, stem, side):
        '''
        Get the nucleotide numbers on the given side of
        them stem. Side 0 corresponds to the 5' end of the
        stem whereas as side 1 corresponds to the 3' side
        of the stem.

        @param stem: The name of the stem
        @param side: Either 0 or 1, indicating the 5' or 3' end of the stem
        @return: A tuple of the nucleotide numbers on the given side of
                 the stem.
        '''
        if side == 0:
            return (self.defines[stem][0], self.defines[stem][3])
        elif side == 1:
            return (self.defines[stem][1], self.defines[stem][2])

        raise Exception("Invalid side (%d) for the stem (%s)." % (stem, side))

    def get_any_sides(self, e1, e2):
        '''
        Get the side of e1 that e2 is on. The only difference from the get_sides
        method is the fact that e1 does not have to be a stem.

        0 indicates that e2 is on the side with lower numbered
        nucleotides and 1 indicates that e2 is on the side with
        greater nucleotide numbers.

        @param e1: The name of the first element.
        @param e2: The name of the second element.
        @return: A tuple indicating the side of e1 adjacent to e2 and the side of e2
                 adjacent to e1
        '''
        if e1[0] == 's':
            return self.get_sides(e1, e2)
        elif e2[0] == 's':
            return self.get_sides(e2, e1)[::-1]

        return None

    def get_sides(self, s1, b):
        '''
        Get the side of s1 that is next to b.

        s1e -> s1b -> b

        @param s1: The stem.
        @param b: The bulge.
        @return: A tuple indicating which side is the one next to the bulge
                 and which is away from the bulge.
        '''
        s1d = self.defines[s1]
        bd = self.defines[b]

        # if the bulge is a length 0, multiloop then use the adjacent
        # stem to determine its side
        if len(bd) == 0:
            edges = self.edges[b]

            for e in edges:
                if e != s1:
                    bd = self.defines[e]
                    break

        #print >>sys.stderr, "s1: %s b: %s" % (s1, b)

        for i in xrange(4):
            for k in xrange(len(bd)):
                if s1d[i] - bd[k] == 1:
                    if i == 0:
                        s1b = 0
                        break
                    if i == 2:
                        s1b = 1
                        break
                elif s1d[i] - bd[k] == -1:
                    if i == 1:
                        s1b = 1
                        break
                    if i == 3:
                        s1b = 0
                        break
        if s1b == 0:
            s1e = 1
        else:
            s1e = 0

        return (s1b, s1e)

    def get_sides_plus(self, s1, b):
        '''
        Get the side of s1 that is next to b.

        s1e -> s1b -> b

        @param s1: The stem.
        @param b: The bulge.
        @return: A tuple indicating the corner of the stem that connects
                 to the bulge as well as the corner of the bulge that connects
                 to the stem.
        '''
        s1d = self.defines[s1]
        bd = self.defines[b]

        #print >>sys.stderr, "s1: %s b: %s" % (s1, b)

        if len(bd) == 0:
            edges = self.edges[b]

            for e in edges:
                if e != s1:
                    bd = self.defines[e]
                    break

        #print >>sys.stderr, "s1: %s b: %s" % (s1, b)

        for k in xrange(len(bd)):
            # before the stem on the 5' strand
            if s1d[0] - bd[k] == 1:
                return (0, k)
            # after the stem on the 5' strand
            elif bd[k] - s1d[1] == 1:
                return (1, k)
            # before the stem on the 3' strand
            elif s1d[2] - bd[k] == 1:
                return (2, k)
            # after the stem on the 3' strand
            elif bd[k] - s1d[3] == 1:
                return (3, k)

        raise Exception("Faulty multiloop %s connecting %s"
                        % (" ".join(map(str, bd)),
                           " ".join(map(str, s1d))))

    def stem_side_vres_to_resn(self, stem, side, vres):
        '''
        Return the residue number given the stem name, the strand (side) it's on
        and the virtual residue number.
        '''
        d = self.defines[stem]

        if side == 0:
            return d[0] + vres
        else:
            return d[3] - vres

    def stem_iterator(self):
        '''
        Iterator over all of the stems in the structure.
        '''
        for d in self.defines.keys():
            if d[0] == 's':
                yield d
    
    def hloop_iterator(self):
        '''
        Iterator over all of the hairpin in the structure.
        '''
        for d in self.defines.keys():
            if d[0] == 'h':
                yield d

    def mloop_iterator(self):
        '''
        Iterator over all of the multiloops in the structure.
        '''
        for d in self.defines.keys():
            if d[0] == 'm':
                yield d

    def iloop_iterator(self):
        '''
        Iterator over all of the interior loops in the structure.
        '''
        for d in self.defines.keys():
            if d[0] == 'i':
                yield d

    def floop_iterator(self):
        '''
        Yield the name of the 5' prime unpaired region if it is
        present in the structure.
        '''
        if 'f1' in self.defines.keys():
            yield 'f1'

    def tloop_iterator(self):
        '''
        Yield the name of the 3' prime unpaired region if it is
        present in the structure.
        '''
        if 't1' in self.defines.keys():
            yield 't1'

    def pairing_partner(self, nucleotide_number):
        '''
        Return the base pairing partner of the nucleotide at position
        nucleotide_number. If this nucleotide is unpaired, return None.

        @param nucleotide_number: The position of the query nucleotide in the
                                  sequence.
        @return: The number of the nucleotide base paired with the one at
                 position nucleotide_number.
        '''
        for d in self.stem_iterator():
            for (r1, r2) in self.stem_bp_iterator(d):
                if r1 == nucleotide_number:
                    return r2
                elif r2 == nucleotide_number:
                    return r1
        return None

    def connections(self, bulge):
        '''
        Return the edges that connect to a bulge in a list form,
        sorted by lowest res number of the connection.
        '''
        connections = list(self.edges[bulge])
        connections.sort(key=lambda x: self.defines[x][0])

        return connections

    def get_define_seq_str(self, d, adjacent=False):
        '''
        Get an array containing the sequences for the given define.
        Non-stem sequences will contain the sequence without the overlapping
        stem residues that are part of the define.

        @param d: The define for which to get the sequences
        @return: An array containing the sequences corresponding to the defines
        '''
        define = self.defines[d]
        ranges = zip(*[iter(define)] * 2)
        c = self.connections(d)

        if d[0] == 'i':
            s1 = self.defines[c[0]]
            s2 = self.defines[c[1]]
            if adjacent:
                return [self.seq[s1[1]-1:s2[0]],
                        self.seq[s2[3]-1:s1[2]]]
            else:
                return [self.seq[s1[1]:s2[0]-1],
                        self.seq[s2[3]:s1[2]-1]]
        if d[0] == 'm':
            s1 = self.defines[c[0]]
            s2 = self.defines[c[1]]

            i1 = s1[self.get_sides_plus(c[0], d)[0]]
            i2 = s2[self.get_sides_plus(c[1], d)[0]]

            (i1, i2) = (min(i1, i2), max(i1, i2))

            if adjacent:
                return [self.seq[i1-1:i2]]
            else:
                return [self.seq[i1:i2-1]]
        else:
            seqs = [] 
            for r in ranges:
                if d[0] == 's':
                    seqs += [self.seq[r[0]-1:r[1]]]
                else:
                    if adjacent:
                        if r[0] > 1:
                            seqs += [self.seq[r[0]-2:r[1]+1]]
                        else:
                            seqs += [self.seq[r[0]-1:r[1]+1]]
                    else:
                        seqs += [self.seq[r[0]-1:r[1]]]
                
            return seqs

    def get_stem_direction(self, s1, s2):
        '''
        Return 0 if the lowest numbered residue in s1
        is lower than the lowest numbered residue in s2.
        '''
        if self.defines[s1][0] < self.defines[s2][0]:
            return 0
        return 1

    def get_multiloop_side(self, m):
        '''
        Find out which strand a multiloop is on. An example of a situation in
        which the loop can be on both sides can be seen in the three-stemmed
        structure below:

            (.().().)

        In this case, the first multiloop section comes off of the 5' strand of
        the first stem (the prior stem is always the one with a lower numbered
        first residue). The second multiloop section comess of the 3' strand of 
        the second stem and the third loop comes off the 3' strand of the third
        stem.
        '''
        c = self.connections(m)

        p1 = self.get_sides_plus(c[0], m)
        p2 = self.get_sides_plus(c[1], m)

        return (p1[0], p2[0])

    def get_strand(self, multiloop):
        '''
        Get the strand on which this multiloop is located.

        @param multiloop: The name of the multiloop
        @return: 0 for being on the lower numbered strand and 1 for
                 being on the higher numbered strand.
        '''
        conn = self.connections(multiloop)
        t = self.connection_type(multiloop, conn)

        if abs(t) == 2:
            return 1
        elif abs(t) == 3:
            return 0
        else:
            return 0

        pass

    def get_bulge_dimensions(self, bulge):
        '''
        Return the dimensions of the bulge.

        If it is single stranded it will be (0, x). Otherwise it will be (x, y).

        @param bulge: The name of the bulge.
        @return: A pair containing its dimensions
        '''

        bd = self.defines[bulge]
        c = self.connections(bulge)

        if bulge[0] == 'i':
            # if this interior loop only has one unpaired region
            # then we have to find out if it's on the 5' strand or
            # the 3' strand
            # Example:
            # s1 1 3 
            #    23 25
            # s2 5 10 
            #    15 20
            s1 = self.defines[c[0]]
            s2 = self.defines[c[1]]

            dims = (s2[0] - s1[1] - 1, s1[2] - s2[3] - 1)

        if bulge[0] == 'm':
            # Multiloops are also pretty easy
            if len(bd) == 2:
                dims = (bd[1] - bd[0] + 1, 1000)
            else:
                dims = (0, 1000)
        if bulge[0] == 'f' or bulge[0] == 't':
            dims = (bd[1] - bd[0] + 1,-1)

        if bulge[0] == 'h':
            dims = (bd[1] - bd[0] + 1,-1)

        return dims

    def get_node_from_residue_num(self, base_num, seq_id=False):
        """
        Iterate over the defines and see which one encompasses this base.
        """
        for key in self.defines.keys():
            define = self.defines[key]

            for i in range(0, len(define), 2):
                a = [int(define[i]), int(define[i+1])]
                a.sort()

                if seq_id:
                    for i in range(a[0], a[1]+1):
                        if self.seq_ids[i-1][1] == base_num:
                            return key
                else:
                    if base_num >= a[0] and base_num <= a[1]:
                        return key

        raise Exception("Base number %d not found in the defines." % (base_num))


    def get_length(self, vertex):
        '''
        Get the minimum length of a vertex.

        If it's a stem, then the result is its length (in base pairs).

        If it's a bulge, then the length is the smaller of it's dimensions.

        @param vertex: The name of the vertex.
        '''
        if vertex[0] == 's':
            return abs(self.defines[vertex][1] - self.defines[vertex][0]) + 1
        else:
            if len(self.edges[vertex]) == 1:
                return self.defines[vertex][1] - self.defines[vertex][0] + 1
            else:
                dims = list(self.get_bulge_dimensions(vertex))
                dims.sort()

                if vertex[0] == 'i':
                    return sum(dims) / float(len(dims))

                else:
                    return min(dims)

    def get_flanking_region(self, bulge_name, side=0):
        '''
        If a bulge is flanked by stems, return the lowest residue number
        of the previous stem and the highest residue number of the next
        stem.

        @param bulge_name: The name of the bulge
        @param side: The side of the bulge (indicating the strand)
        '''
        c = self.connections(bulge_name)

        if bulge_name[0] == 'h':
            s1 = self.defines[c[0]]
            return (s1[0], s1[3])

        s1 = self.defines[c[0]]
        s2 = self.defines[c[1]]

        if bulge_name[0] == 'i':
            # interior loop
            if side == 0:
                return (s1[0], s2[1])
            else:
                return (s2[2], s1[3])

        elif bulge_name[0] == 'm':
            ss = self.get_multiloop_side(bulge_name)
            st = [s1, s2]

            ends = []

            # go through the two sides and stems and pick
            # the other end of the same strand
            for i, s in enumerate(ss):
                if s == 0:
                    ends += [st[i][1]]
                elif s == 1:
                    ends += [st[i][0]]
                elif s == 2:
                    ends += [st[i][3]]
                elif s == 3:
                    ends += [st[i][2]]
                else:
                    raise Exception("Weird multiloop sides: %s" %
                                    bulge_name)

            ends.sort()

            return tuple(ends)
            # multiloop

        return (None, None)


    def get_flanking_sequence(self, bulge_name, side=0):
        if len(self.seq) == 0:
            raise Exception("No sequence present in the bulge_graph: %s" % (self.name))

        (m1, m2) = self.get_flanking_region(bulge_name, side)

        return self.seq[m1-1:m2]

    def get_flanking_handles(self, bulge_name, side=0):
        '''
        Get the indices of the residues for fitting bulge regions.

        So if there is a loop like so (between residues 7 and 16):

        (((...))))
        7890123456
          ^   ^

        Then residues 9 and 13 will be used as the handles against which
        to align the fitted region.

        In the fitted region, the residues (2,6) will be the ones that will
        be aligned to the handles.

        @return: (orig_chain_res1, orig_chain_res1, flanking_res1, flanking_res2)
        '''
        f1 = self.get_flanking_region(bulge_name, side)
        c = self.connections(bulge_name)

        if bulge_name[0] == 'h':
            s1 = self.defines[c[0]]
            ab = [s1[1], s1[2]]
            return (ab[0], ab[1], ab[0] - f1[0], ab[1] - f1[0])

        s1 = self.defines[c[0]]
        s2 = self.defines[c[1]]

        if bulge_name[0] == 'm':
            sides = self.get_multiloop_side(bulge_name)
            ab = [s1[sides[0]], s2[sides[1]]]
            ab.sort()

            return (ab[0], ab[1], ab[0] - f1[0], ab[1] - f1[0])

        if bulge_name[0] == 'i':
            if side == 0:
                ab = [s1[1], s2[0]]
            else:
                ab = [s2[3], s1[2]]

            return (ab[0], ab[1], ab[0] - f1[0], ab[1] - f1[0])

        # probably still have to include the 5' and 3' regions, but that
        # will come a little later
        return None
    
    def are_adjacent_stems(self, s1, s2, multiloops_count=True):
        '''
        Are two stems separated by only one element. If multiloops should not
        count as edges, then the appropriate parameter should be set.

        @param s1: The name of the first stem
        @param s2: The name of the second stem
        @param multiloops_count: Whether to count multiloops as an edge linking
                                 two stems
        '''
        for e in self.edges[s1]:
            if not multiloops_count and e[0] == 'm':
                continue
            if s2 in self.edges[e]:
                return True

        return False

    def random_subgraph(self, subgraph_length=None):
        '''
        Return a random subgraph of this graph.

        @return: A list containing a the nodes comprising a random subgraph
        '''
        if subgraph_length == None:
            subgraph_length = random.randint(1, len(self.defines.keys()))

        start_node = random.choice(self.defines.keys())
        curr_length = 0
        visited = set()
        next_nodes = [start_node]
        new_graph = []

        while curr_length < subgraph_length:
            curr_node = random.choice(next_nodes)
            if curr_node[0] == 'i' or curr_node[0] == 'm':
                # if it's an interior loop or a multiloop, then we have to
                # add the adjacent stems
                for e in self.edges[curr_node]:
                    if e in new_graph:
                        continue
                    visited.add(e)
                    new_graph += [e]
                    next_nodes += list(self.edges[e])
                    curr_length += 1

            visited.add(curr_node)
            next_nodes += list(self.edges[curr_node])
            next_nodes = [n for n in next_nodes if n not in visited]
            new_graph += [curr_node]
            curr_length += 1 #self.element_length(curr_node)

        return new_graph

    def same_stem_end(self, sd): 
        '''
        Return the index of the define that is on the same end of the
        stem as the index sd.

        @param sd: An index into a define.
        @return: The index pointing to the nucleotide on the other strand 
                 on the same side as the stem.
        '''
        if sd == 0: 
            return 3 
        elif sd == 1: 
            return 2 
        elif sd == 2: 
            return 1 
        else: 
            return 0 

    def extract_chain_id(self, chainres):
        '''
        Extract the chain identifier from a chain/residue
        identifier.

        @param chainres: A chain and residue identifier (i.e. 'A12', or '14')
        @return: A chain identifier.
        '''
        return ftum.parse_chain_base(chainres)[0]

    def extract_resnum(self, chainres):
        '''
        Extract the residue number from a chainres identifier.

        @param chainres: A chain and residue identifier (i.e. 'A12', or '14')
        @return: The residue number
        '''
        return ftum.parse_chain_base(chainres)[1]

    def get_resseqs(self, define, seq_ids=True):
        '''
        Return the pdb ids of the nucleotides in this define.

        @param define: The name of this element.
        @param: Return a tuple of two arrays containing the residue ids
                on each strand
        '''
        resnames = []
        ranges = zip(*[iter(self.defines[define])] * 2)

        for r in ranges:
            strand_resnames = []
            for x in range(r[0], r[1] + 1):
                if seq_ids:
                    strand_resnames += [self.seq_ids[x-1]]
                else:
                    strand_resnames += [x]

            resnames += [strand_resnames]

        return resnames

    def seqids_from_residue_map(self, residue_map):
        '''
        Create the list of seq_ids from the list of MC-Annotate identifiers in the
        residue map.
        '''
        self.seq_ids = []

        for r in residue_map:
            (from_chain, from_base) = ftum.parse_chain_base(r)

            self.seq_ids += [ftum.parse_resid(from_base)]
    
    def connected_stem_iterator(self):
        '''
        Iterate over all pairs of connected stems.
        '''
        for l in it.chain(self.mloop_iterator(), self.iloop_iterator()):
            edge_list = list(self.edges[l])
            yield (edge_list[0], l, edge_list[1])
    
    def get_mst(self):
        '''
        Create a minimum spanning tree from this BulgeGraph. This is useful
        for constructing a structure where each section of a multiloop is
        sampled independently and we want to introduce a break at the largest
        multiloop section.
        '''
        priority = {'s':1, 'i':2, 'm':3, 'f':4, 't':5}

        # keep track of all linked nodes
        edges = sorted(it.chain(self.mloop_iterator(),
                                self.iloop_iterator()),
                       key=lambda x: (priority[x[0]], min(self.get_node_dimensions(x))))

        mst = set(it.chain(self.stem_iterator(),
                           self.floop_iterator(),
                           self.tloop_iterator()))

        # store all of the disconnected trees
        forest = [set([m]) for m in mst]

        # get the tree containing a particular element
        def get_tree(elem):
            for t in forest:
                if elem in t:
                    return t

        while len(edges) > 0:
            conn = edges.pop(0)
            neighbors = list(self.edges[conn])

            # get the trees containing the neighbors of this node
            # the node should be an interior loop or multiloop so
            # the neighbors should necessarily be stems, 5' or 3'
            t1 = get_tree(neighbors[0])
            t2 = get_tree(neighbors[1])

            if len(set.intersection(t1, t2)) == 0:
                # if this node connects two disparate trees, then add it to the mst
                new_tree = t1.union(t2)
                forest.remove(t1)
                forest.remove(t2)
                forest.append(new_tree)

                mst.add(conn)
                
        return mst

    def traverse_graph(self):
        '''
        Traverse the graph to get the angle types. The angle type depends on 
        which corners of the stem are connected by the multiloop or internal
        loop.
        '''
        if self.mst is None:
            self.mst = self.get_mst()

        build_order = []
        to_visit = [('s0', 'start')]
        visited = set(['s0'])

        while len(to_visit) > 0:
            to_visit.sort(key=lambda x: min(self.get_node_dimensions(x[0])))
            (current, prev) = to_visit.pop(0)

            for e in self.edges[current]:
                if e not in visited and e in self.mst:
                    # make sure the node hasn't been visited
                    # and is in the minimum spanning tree
                    to_visit.append((e, current))
                    visited.add(e)

            if current[0] != 's' and len(self.edges[current]) == 2:
                # multiloop or interior loop

                #overkill method of getting the stem that isn't
                #equal to prev
                next_stem = set.difference(self.edges[current],
                                           set([prev]))
                build_order += [(prev, current, list(next_stem)[0])]

        self.build_order = build_order
        return build_order

    def set_angle_types(self):
        '''
        Fill in the angle types based on the build order
        '''
        if self.build_order is None:
            self.traverse_graph()

        self.ang_types = dict()
        for (s1, b, s2) in self.build_order:
            self.ang_types[b] = self.connection_type(b, [s1,s2])

    def get_angle_type(self, bulge):
        '''
        Return what type of angle this bulge is, based on the way this
        would be built using a breadth-first traversal along the minimum
        spanning tree.
        '''
        if self.ang_types is None:
            self.set_angle_types()
        
        if bulge in self.ang_types:
            return self.ang_types[bulge]
        else:
            return None

    def is_pseudoknot(self):
        '''
        Is this bulge part of a pseudoknot?
        '''
        for d in self.mloop_iterator():
            conn = self.connections(d)
            ct = self.connection_type(d, conn)
            if abs(ct) == 5:
                return True

        return False
        
def bg_from_subgraph(bg, sg):
    '''
    Create a BulgeGraph from a list containing the nodes
    to take from the original.

    WARNING: The sequence information is not copied
    '''
    nbg = BulgeGraph()
    nbg.seq_length = 0

    for d in sg:
        # copy the define
        nbg.defines[d] = bg.defines[d][::]

    # copy edges only if they connect elements which 
    # are also in the new structure
    for e in bg.edges.keys():
        for conn in bg.edges[e]:
            if conn in sg:
                nbg.edges[e].add(conn)

    return nbg
<|MERGE_RESOLUTION|>--- conflicted
+++ resolved
@@ -848,13 +848,8 @@
         all_defines = []
 
         # get all the unpaired regions
-<<<<<<< HEAD
-        for conn in list(connections) + [key]:
-            for x in cus.grouped(self.defines[conn], 2):
-=======
         for c in list(connections) + [key]:
             for x in fus.grouped(self.defines[c], 2):
->>>>>>> e35ac6f4
                 all_defines += [x]
 
         # condense them into contiguous regions of unpaired bases
@@ -1318,16 +1313,10 @@
         Create a bpseq string from this structure.
         '''
         out_str = ''
-<<<<<<< HEAD
         for i in range(1, self.seq_length+1):
             pp = self.pairing_partner(i)
             if pp is None:
                 pp = 0
-=======
-        pair_tuples = sorted(self.to_pair_tuples())
-
-        for i,pp in pair_tuples:
->>>>>>> e35ac6f4
             out_str += "{} {} {}\n".format(i, self.seq[i-1], pp)
         
         return out_str
@@ -1646,10 +1635,6 @@
         else:
             return sorted([sorted(dists[0][1:])])
 
-<<<<<<< HEAD
-=======
-
->>>>>>> e35ac6f4
     def get_side_nucleotides(self, stem, side):
         '''
         Get the nucleotide numbers on the given side of
