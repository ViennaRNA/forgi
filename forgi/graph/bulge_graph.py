--- conflicted
+++ resolved
@@ -15,12 +15,7 @@
 __maintainer__ = "Peter Kerpedjiev"
 __email__ = "pkerp@tbi.univie.ac.at"
 
-<<<<<<< HEAD
 import networkx as nx
-=======
-
-
->>>>>>> 20ac791e
 import sys
 import collections as col
 import random
