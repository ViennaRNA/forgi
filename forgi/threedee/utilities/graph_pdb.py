--- conflicted
+++ resolved
@@ -1433,12 +1433,6 @@
                   " Use cg.add_bulge_coords_from_stems instead!")
     bg.add_bulge_coords_from_stems()
 
-<<<<<<< HEAD
-
-=======
-#The following code should replace get_incomplete_elements in the future,
-# once the Sequence object's missing residues are actually populated.
->>>>>>> 4b2db510
 def get_incomplete_elements(cg):
     """
     Get an estimated list of cg-elements which have missing residues in the PDB.
