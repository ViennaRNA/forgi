from __future__ import absolute_import, division, print_function, unicode_literals
from builtins import (ascii, bytes, chr, dict, filter, hex, input,
                      int, map, next, oct, open, pow, range, round,
                      str, super, zip)
from future.builtins.disabled import (apply, cmp, coerce, execfile,
                             file, long, raw_input, reduce, reload,
                             unicode, xrange, StandardError)

import forgi.threedee.utilities.vector as ftuv
import collections as col
import numpy as np
import itertools as it
import networkx as nx
import warnings, math
import copy

### The following functions are from http://code.activestate.com/recipes/117225-convex-hull-and-diameter-of-2d-point-sets/
### Used under the PSF License
### convex hull (Graham scan by x-coordinate) and diameter of a set of points
### David Eppstein, UC Irvine, 7 Mar 2002
def orientation(p,q,r):
    '''Return positive if p-q-r are clockwise, neg if ccw, zero if colinear.'''
    return (q[1]-p[1])*(r[0]-p[0]) - (q[0]-p[0])*(r[1]-p[1])

def hulls(Points):
    '''Graham scan to find upper and lower convex hulls of a set of 2d points.'''
    U = []
    L = []
    Points.sort(key=lambda x:(x[0],x[1]))
    for p in Points:
        while len(U) > 1 and orientation(U[-2],U[-1],p) <= 0: U.pop()
        while len(L) > 1 and orientation(L[-2],L[-1],p) >= 0: L.pop()
        U.append(p)
        L.append(p)
    return U,L

def rotatingCalipers(Points):
    '''Given a list of 2d points, finds all ways of sandwiching the points
between two parallel lines that touch one point each, and yields the sequence
of pairs of points touched by each pair of lines.'''
    U,L = hulls(Points)
    i = 0
    j = len(L) - 1
    while i < len(U) - 1 or j > 0:
        yield U[i],L[j]
        
        # if all the way through one side of hull, advance the other side
        if i == len(U) - 1: j -= 1
        elif j == 0: i += 1
        
        # still points left on both lists, compare slopes of next hull edges
        # being careful to avoid divide-by-zero in slope calculation
        elif (U[i+1][1]-U[i][1])*(L[j][0]-L[j-1][0]) > \
                (L[j][1]-L[j-1][1])*(U[i+1][0]-U[i][0]):
            i += 1
        else: j -= 1

def diameter(Points):
    '''Given a list of 2d points, returns the pair that's farthest apart.'''
    diam,pair = max([((p[0]-q[0])**2 + (p[1]-q[1])**2, (p,q))
                     for p,q in rotatingCalipers(Points)])
    return pair


#### END David Eppstein



def rotate2D(vector, angle):
    """
    Rotate a vector in 2D space (i.e. a point) around the origin (0,0) by angle.

    :param vector: A sequence of length 2
    :param angle: the angle for rotation
    :returns: a tuple (x,y) of new coordinates.
    """
    angle=math.radians(angle)
    x=vector[0]*math.cos(angle)-vector[1]*math.sin(angle)
    y=vector[0]*math.sin(angle)+vector[1]*math.cos(angle)
    return np.array((x,y))

def bresenham(start,end):
    """
    Rasterize a line from start to end onto a grid with grid-width 1.

    :param start: A sequence of length 2, containing the x,y coordinates of the start of the line
    :param start: A sequence of length 2, containing the x,y coordinates of the end of the line
    :returns: A list of tuples (x,y), where x and y are integers.
    """
    #See e.g. http://stackoverflow.com/a/32252934/5069869
    # or https://de.wikipedia.org/wiki/Bresenham-Algorithmus#C-Implementierung
    if start==end:
      return [start]
    points=[]
    dx=end[0]-start[0]
    dy=end[1]-start[1]
    x,y=start
    if dx==0: sx=0
    else: sx=dx/abs(dx)
    if dy==0: sy=0
    else: sy=dy/abs(dy)
    dx=abs(dx)
    dy=abs(dy)
    if dx>dy:
      err=dx/2.
      while x!=end[0]:
        #print(x,y)
        points.append((x,y))
        err-=dy
        if err<0:
          y+=sy
          err+=dx
        x+=sx
    else:
      err=dy/2.
      while y!=end[1]:
        #print(x,y)
        points.append((x,y))
        err-=dx
        if err<0:
          x+=sx
          err+=dy
        y+=sy
    points.append((x,y))
    #if abs(dx)>1 or abs(dy)>1:
      #print(start, end, points)
    return points


class Projection2D(object):
    """A 2D Projection of a CoarseGrainRNA unto a 2D-plane"""
    def __init__(self, cg, proj_direction, rotation=0):
        """
        @param cg:  an CoarseGrainRNA object with 3D coordinates for every element
                    .. note:: The projection is generated from this cg, but it is not associated with it after construction.
                              Thus future changes of the cg are not reflected in the projection.
        @param proj_direction: a vector (in 3D space) in the direction of projection. 
                               The length of this vector is not used.
        @param rotate: Degrees. Rotate the projection by this amount.
        
        """        
        #: The projected coordinates of all stems
        self._coords=dict()

        self._cross_points=None
        self._proj_graph=None

        #Calculate orthonormal basis of projection plane.
        proj_direction=np.array(proj_direction, dtype=np.float)
        _, unit_vec1, unit_vec2=ftuv.create_orthonormal_basis(proj_direction)
        self._unit_vec1=unit_vec1
        self._unit_vec2=unit_vec2
        self._proj_direction=proj_direction
        self._project(cg)
        

        #Rotate and translate projection into a standard orientation
        points=list(self.points)
        v1,v2=diameter(points)
        #: The longest distance between any two points of the projection.
        self.longest_axis=ftuv.vec_distance(v1,v2)

        v1=np.array(v1)
        v2=np.array(v2)
        for key,edge in self._coords.items():
            self._coords[key]=(edge[0]-v1/2-v2/2, edge[1]-v1/2-v2/2)
        rot=math.atan2(*(v2-v1))
        rot=math.degrees(rot)
        self.rotate(rot)
        xmean=np.mean([ x[0] for p in self._coords.values() for x in p])
        ymean=np.mean([ x[1] for p in self._coords.values() for x in p])
        for key,edge in self._coords.items():
            self._coords[key]=(edge[0]-(xmean,ymean), edge[1]-(xmean,ymean))

        #From this, further rotate if requested by the user.
        if rotation!=0:
            self.rotate(rotation)

    ### Functions modifying the projection in place ###
    def rotate(self, angle):
        """
        Rotate the projection in place around the origin (0,0)

        :param angle: Rotation angle in degrees.
        """
        self._proj_graph=None
        for key,edge in self._coords.items():
            self._coords[key]=(rotate2D(edge[0], angle), rotate2D(edge[1], angle))

    def condense_points(self, cutoff=1):
        """
        Condenses several projection points that are within a range of less than cutoff into
        one point. This function modifies this Projection2D object.
  
        ..note: The result depends on the ordering of the dictionary holding the nodes and might thus be pseudorandomly

        :param cutoff: Two point with a distance smaller than cuttoff are contracted. A value below 20 is reasonable.
        """
        if cutoff<=0: return
        while self._condense_one(cutoff):
            pass
        self.proj_graph.remove_edges_from(self.proj_graph.selfloop_edges())

    def condense(self, cutoff):
        """
        Condenses points that are within the cutoff of another point or edge (=line segment) into a new point.
        This function modifies this Projection2D object.
        
        The contraction of two points works like documented in condense_points(self, cutoff).
        If a node is close to a line segment, a new point is generated between this node and the line segment. 
        Then the original line and the original node are deleted and all connections attached to the new point.
  
        ..note: The result depends on the ordering of the dictionary holding the nodes and might thus be pseudorandomly

        
        :param cutoff: Two point with a distance smaller than cuttoff are contracted. A value below 20 is reasonable.
        """
        if cutoff<=0: return
        self.condense_points(cutoff)
        while self._condense_pointWithLine_step(cutoff):
            self.condense_points(cutoff)
    ### Properties ###
    @property
    def proj_direction(self):
        """A vector describing the direction of the projection"""
        return self._proj_direction

    @property
    def crossingPoints(self):
        """
        All points, where 2 segments intersect
        
        A list of triples (key1, key2, coordinate), where coordinate is a 2D vector.
        """
        if self._cross_points is None:
            self._cross_points=col.defaultdict(list)
            for key1, key2 in it.combinations(self._coords, 2):
              for cr in ftuv.seg_intersect(self._coords[key1], self._coords[key2]):
                self._cross_points[key1].append((cr, key2))
                self._cross_points[key2].append((cr, key1))
        return self._cross_points
    @property
    def proj_graph(self):
        """A graph describing the projected RNA.

        This graph is stored as a networkx graph object.
        """
        if self._proj_graph is None:
            self._build_proj_graph()
        return self._proj_graph
    @property
    def points(self):
        """
        All points that are at the ends of coarse-grain elements. 
        This does not include points where coarse grain elements intersect in the projection.

        :returns: A generator yielding all points.
        """
        return ( p for x in self._coords.values() for p in x )

    ### Function returning descriptors of the projection, mostly independent on the resolution ###
    def get_largest_axis(self):
        """
        Return the largest length between any two points.
        """
        return self.longest_axis

    ### Function returning descriptors of the projection, dependent on the resolution ###    
    def get_bounding_box(self, margin=0.):
        """
        Returns the coordinates for a box that contains all points of the 2D projection.

        :param margin: increase the bounding box in every direction by this margin.
        :returns: left, right, bottom, top
        """
        points=[ p for x in self._coords.values() for p in x ]
        #print("P", points)
        left=min(x[0] for x in points)-margin
        right=max(x[0] for x in points)+margin
        bottom=min(x[1] for x in points)-margin
        top=max(x[1] for x in points)+margin
        #print "BB",  left, right, bottom, top
        return left, right, bottom, top

    def get_bounding_square(self, margin=0.):
        """
        Returns the coordinates for a square that contains all points of the 2D projection.

        :param margin: increase the bounding box in every direction by this margin.
        :returns: left, right, bottom, top
        """
        bb=self.get_bounding_box()
        length=max([bb[1]-bb[0],bb[3]-bb[2]])/2+margin
        x=(bb[0]+bb[1])/2
        y=(bb[2]+bb[3])/2
        return x-length, x+length, y-length, y+length
<<<<<<< HEAD
    def plot(self, ax=None, show=False, margin=5):
        """
        Plots the 2D projection

        :param ax: The axes to draw to. You can get it by calling `fig, ax=matplotlib.pyplot.subplots()`
        :param show: If true, the matplotlib.pyplot.show() will be called at the end of this function.
        :param margin: A numeric value. The margin around the plotted projection inside the (sub-)plot.
        """
        import matplotlib.pyplot as plt
        import matplotlib.lines as lines
        if ax is None:
            fig, ax = plt.subplots(1, 1)
        for s,e in self.proj_graph.edges_iter():
            line=lines.Line2D([s[0], e[0]],[s[1],e[1]], lw=20) 
            ax.add_line(line)
        """
        for key,p in self._coords.items():
            plt.plot(p[0][0], p[0][1], 'ro')
            plt.plot(p[1][0], p[1][1], 'ro')
            ax.text((p[0][0]+p[1][0])/2, (p[0][1]+p[1][1])/2, key)
        for key,l in self.crossingPoints.items():
            for p in l:
                #print("P", p)
                plt.plot(p[0][0], p[0][1], 'go')"""
        ax.axis(self.get_bounding_square(margin))
        out = ax.plot()
        if show:
            plt.show()
            return
        return out
    def condense_points(self, cutoff=1):
        """
        Condenses several projection points that are within a range of less than cutoff into
        one point. This function modifies this Projection2D object.
  
        ..note: The result depends on the ordering of the dictionary holding the nodes and might thus be pseudorandomly

        :param cutoff: Two point with a distance smaller than cuttoff are contracted. A value below 20 is reasonable.
        """
        while self._condense_one(cutoff):
            pass
        self.proj_graph.remove_edges_from(self.proj_graph.selfloop_edges())
    def _condense_one(self, cutoff):
        """
        Condenses two adjacent projection points into one.
        :returns: True if a condensation was done, False if no condenstaion is possible.
        """        
        for i,node1 in enumerate(self.proj_graph.nodes_iter()):
            for j, node2 in enumerate(self.proj_graph.nodes_iter()):
                if j<=i: continue                
                if ftuv.vec_distance(node1, node2)<cutoff:
                    newnode=ftuv.middlepoint(node1, node2)
                    #self.proj_graph.add_node(newnode)
                    for neighbor in self.proj_graph.edge[node1].keys():
                        self.proj_graph.add_edge(newnode, neighbor)
                    for neighbor in self.proj_graph.edge[node2].keys():
                        self.proj_graph.add_edge(newnode, neighbor)
                    if newnode!=node1: #Equality can happen because of floating point inaccuracy
                        self.proj_graph.remove_node(node1)
                    if newnode!=node2:
                        self.proj_graph.remove_node(node2)
                    return True
        return False
    def _condense_pointWithLine_step(self, cutoff):
        """
        Used by self.condense(cutoff) as a single condensation step of a point with a line segment.
        """
        for i,source in enumerate(self.proj_graph.nodes_iter()):
            for j,target in enumerate(self.proj_graph.nodes_iter()):
                if j>i and self.proj_graph.has_edge(source,target):
                    for k, node in enumerate(self.proj_graph.nodes_iter()):
                        if k==i or k==j:
                            continue
                        nearest=ftuv.closest_point_on_seg( source, target, node)
                        nearest=tuple(nearest)
                        if nearest==source or nearest==target: 
                            continue   
                        if (ftuv.vec_distance(nearest, node)<cutoff):
                            newnode=ftuv.middlepoint(node, tuple(nearest))
                            self.proj_graph.remove_edge(source, target)
                            if source!=newnode:
                                self.proj_graph.add_edge(source, newnode)
                            if target!=newnode:
                                self.proj_graph.add_edge(target, newnode)                        
                            if newnode!=node: #Equality can happen because of floating point inaccuracy
                                for neighbor in self.proj_graph.edge[node].keys():
                                    self.proj_graph.add_edge(newnode, neighbor)
                                self.proj_graph.remove_node(node)
                            return True
        return False

    def condense(self, cutoff):
        """
        Condenses points that are within the cutoff of another point or edge (=line segment) into a new point.
        This function modifies this Projection2D object.
        
        The contraction of two points works like documented in condense_points(self, cutoff).
        If a node is close to a line segment, a new point is generated between this node and the line segment. 
        Then the original line and the original node are deleted and all connections attached to the new point.
  
        ..note: The result depends on the ordering of the dictionary holding the nodes and might thus be pseudorandomly

        
        :param cutoff: Two point with a distance smaller than cuttoff are contracted. A value between 10 and 20 is reasonable.
        """
        self.condense_points(cutoff)
        while self._condense_pointWithLine_step(cutoff):
            self.condense_points(cutoff)
=======
>>>>>>> aeaac2b6

    def get_branchpoint_count(self, degree=None):
        """
        Returns the number of branchpoint.

        Note: This measure is sensitive to the resolution of a projection.
              In an AFM image, one might not see all branching points.
    
        :param degree: If degree is None, count all points with degree>=3
                       Else: only count (branch)points of the given degree
        """
        if degree is None:
            return len([x for x in nx.degree(self.proj_graph).values() if x>=3])
        else:
            return len([x for x in nx.degree(self.proj_graph).values() if x==degree])

    def get_cyclebasis_len(self):
        """
        Returns the number of cycles of length>1 in the cycle basis.
        """
        return len([x for x in nx.cycle_basis(self.proj_graph) if len(x)>1])

    def get_total_length(self):
        """
        Returns the sum of the lengths of all edges in the projection graph.      

        Note: This measure is sensitive to the resolution of a projection.
              In an AFM image, one might not see all cycles.
        """
        l=0
        for edge in self.proj_graph.edges_iter():
            l+=ftuv.vec_distance(edge[0], edge[1])
        return l

    def get_longest_arm_length(self):
        """
        Get the length of the longest arm.

        An arm is a simple path from a node of degree!=2 to a node of degree 1, if all the other 
        nodes on the path have degree 2.

        Note: This measure is sensitive to the resolution of a projection 
              the same way the length of a coastline is sensitive to the resoltuion.
        returns: The length and a tuple of points (leaf_node, corresponding_branch_point)
        """
        lengths={}
        target={}
        for leaf, degree in nx.degree(self.proj_graph).items():        
            if degree!=1: continue              
            lengths[leaf]=0          
            previous=None
            current=leaf
            while True:
              next=[ x for x in self.proj_graph[current].keys() if x != previous ]
              assert len(next)==1
              next=next[0]
              lengths[leaf]+=ftuv.vec_distance(current, next)
              if self.proj_graph.degree(next)!=2:
                  break
              previous=current
              current=next
            target[leaf]=next
        best_leaf=max(lengths, key=lambda x: lengths[x])
        return lengths[best_leaf], (best_leaf, target[best_leaf])

    def get_leaf_leaf_distances(self):
        """
        Get a list of distances between any pair of leaf nodes.
        The distances are measured in direct line, not along the path

        returns: a list of floats (lengths in Angstrom)
        """
        lengths=[]
        leaves=[ leaf for leaf in self.proj_graph.nodes() if self.proj_graph.degree(leaf)==1]
        for leaf1, leaf2 in it.combinations(leaves, 2):
            lengths.append(ftuv.vec_distance(leaf1, leaf2))
        lengths.sort(reverse=True)
        return lengths
    def get_some_leaf_leaf_distances(self):
        """
        Get a list of distances between some pairs of leaf nodes.
        The distances are measured in direct line, not along the path

        returns: a list of floats (lengths in Angstrom)
        """
        lengths=[]
        leaves=[ leaf for leaf in self.proj_graph.nodes() if self.proj_graph.degree(leaf)==1]
        for leaf1, leaf2 in it.combinations(leaves, 2):
            lengths.append((ftuv.vec_distance(leaf1, leaf2), leaf1, leaf2))
        lengths.sort(reverse=True,key=lambda x: x[0])
        newlengths=[]
        visited=set()
        for l, leaf1, leaf2 in lengths:
            if leaf1 in visited or leaf2 in visited: continue
            newlengths.append(l)
            visited.add(leaf1)
            visited.add(leaf2)
        return newlengths
    def get_maximal_path_length(self):
        """
        Get the maximal path length from all simple paths that traverses the projection graph from 
        one leave node to another.

        Note: This measure is sensitive to the resolution of a projection 
              the same way the length of a coastline is sensitive to the resoltuion.
        """
        maxl=0
        for i, node1 in enumerate(self.proj_graph.nodes_iter()):
            for j, node2 in enumerate(self.proj_graph.nodes_iter()):
                if j<=i: continue
                all_paths=nx.all_simple_paths(self.proj_graph, node1, node2)
                for path in all_paths:
                    l=self._get_path_length(path)
                    if l>maxl: maxl=l
        return maxl

    ### Functions for graphical representations of the projection ###
    def rasterize(self, resolution=50, bounding_square=None, warn=True):
        """
        Rasterize the projection to a square image of the given resolution.
        Uses the Bresenham algorithm for line rasterization.

        :param resolution: The number of pixels in each direction.
        :param bounding_square: Rasterize onto the given square. 
                                If None, automatically get a bounding_square that shows the whole projection
        :param warn:  If True, raise a warning if parts of the projection are not inside the given bounding square.

        :returns: A r(esolution x resulution) numpy 2D array. The values are floats from 0.0 (black) to 1.0 (white).
                  This array can be directly plotted using matplotlib: pyplot.imshow(array, cmap='gray', interpolation='none')
        """
        if bounding_square is None:
            bounding_square=self.get_bounding_square()
        box=bounding_square
        steplength=(box[1]-box[0])/resolution
        image=np.zeros([resolution+1,resolution+1], dtype=np.float32)
        for start, end in self.proj_graph.edges_iter():             
            label=self.proj_graph.edge[start][end]["label"]           
            start=(int((start[0]-box[0])/steplength), int((start[1]-box[2])/steplength))
            end=(int((end[0]-box[0])/steplength), int((end[1]-box[2])/steplength))        
            points=bresenham(start, end)
            if label.startswith("s"):
                weight=1
                #print("W", label, start, end, "Points", points, weight)
            else:
                weight=0.3
            for p in points:
                try:
                    image[p[0],p[1]]=min(1,image[p[0],p[1]]+weight)
                except IndexError:
                    if warn: warnings.warn("WARNING during rasterization of the 2D Projection: Parts of the projection are cropped off.")
        return np.rot90(image)

    def plot(self, ax=None, show=False, margin=5, 
                   linewidth=None, add_labels=False,
                   line2dproperties={}, xshift=0, yshift=0,
                   show_distances=[], print_distances=False):
        """
        Plots the 2D projection

        :param ax: The axes to draw to. You can get it by calling `fig, ax=matplotlib.pyplot.subplots()`
        :param show: If true, the matplotlib.pyplot.show() will be called at the end of this function.
        :param margin: A numeric value. The margin around the plotted projection inside the (sub-)plot.
        :param linewidth: The width of the lines projection.
        :param add_labels: Display the name of the corresponding coarse grain element in the middle of each segment in the projection.
                           Either a bool or a set of labels to display.
        :param line2dproperties: A dictionary. Will be passed as **kwargs to the constructor of `matplotlib.lines.Line2D`
                                 See http://matplotlib.org/api/lines_api.html#matplotlib.lines.Line2D
        :param xshift, yshift: Shift the projection by the given amount inside the canvas.
        :param show_distances: A list of tuples of strings, e.g. [("h1","h8"),("h2","m15")]. 
                               Show the distances between these elements in the plot
        :param print_distances: Bool. Print all distances from show_distances at the side of the plot
                                instead of directly next to the distance
        """
        # In case of ssh without -X option, a TypeError might be raised during the import of pyplot.
        # This probably depends on the version of some library.
        # This is also the reason why we import matplotlib only in the plot function.
        text=[]
        try:
            if ax is None or show:
                import matplotlib.pyplot as plt
            import matplotlib.lines as lines
            import matplotlib.transforms as mtransforms
            import matplotlib.text as mtext
            import matplotlib.font_manager as font_manager
            import matplotlib
            from matplotlib.patches import Polygon
            from matplotlib.collections import PatchCollection
        except TypeError as e:
          warnings.warn("Cannot plot projection. Maybe you could not load Gtk (no X11 server available)? During the import of matplotlib the following Error occured:\n {}: {}".format(type(e).__name__, e))
          return
        except ImportError as e:
          warnings.warn("Cannot import matplotlib. Do you have matplotlib installed? The following error occured:\n {}: {}".format(type(e).__name__, e))
          return
        polygons=[]
        class MyLine(lines.Line2D):
            """
            Copied and modified from http://matplotlib.org/examples/api/line_with_text.html,
            which is part of matplotlib 1.5.0 (Copyright (c) 2012-2013 Matplotlib Development Team; All Rights Reserved).
            Used under the matplotlib license: http://matplotlib.org/users/license.html
            """
            def __init__(self, *args, **kwargs):
                # we'll update the position when the line data is set
                fm=font_manager.FontProperties(size="large", weight="demi")
                self.text = mtext.Text(0, 0, '', fontproperties=fm)
                lines.Line2D.__init__(self, *args, **kwargs)

                # we can't access the label attr until *after* the line is
                # inited
                self.text.set_text(self.get_label())

            def set_figure(self, figure):
                self.text.set_figure(figure)
                lines.Line2D.set_figure(self, figure)

            def set_axes(self, axes):
                self.text.set_axes(axes)
                lines.Line2D.set_axes(self, axes)

            def set_transform(self, transform):
                # 2 pixel offset
                texttrans = transform + mtransforms.Affine2D().translate(2, 2)
                self.text.set_transform(texttrans)
                lines.Line2D.set_transform(self, transform)

            def set_data(self, x, y):
                if len(x):
                    self.text.set_position(((x[0]+x[-1])/2, (y[0]+y[-1])/2))
                lines.Line2D.set_data(self, x, y)

            def draw(self, renderer):
                # draw my label at the end of the line with 2 pixel offset
                lines.Line2D.draw(self, renderer)
                self.text.draw(renderer)

        if "linewidth" in line2dproperties and linewidth is not None:
            warnings.warn("Got multiple values for 'linewidth' (also present in line2dproperties)")
        if linewidth is not None:
            line2dproperties["linewidth"]=linewidth
        if "solid_capstyle" not in line2dproperties:
            line2dproperties["solid_capstyle"]="round"

        if ax is None:
            try:
                fig, ax = plt.subplots(1, 1)            
            except Exception as e:
                warnings.warn("Cannot create Axes  or Figure. You probably have no graphical display available. The Error was:\n {}: {}".format(type(e).__name__, e))
                return      
        lprop=copy.copy(line2dproperties)
        for s,e in self.proj_graph.edges_iter():
            if "color" not in line2dproperties:
                label=self.proj_graph.edge[s][e]["label"]
                if label.startswith("s"):
                  lprop["color"]="green"
                elif label.startswith("i"):
                  lprop["color"]="gold"
                elif label.startswith("h"):
                  lprop["color"]="blue"
                elif label.startswith("m"):
                  lprop["color"]="red"
                elif label.startswith("f") or label.startswith("t"):
                  lprop["color"]="blue"
                else:
                  lprop["color"]="black"
            if add_labels!=False and (add_labels==True or self.proj_graph.edge[s][e]["label"] in add_labels):
                lprop["label"]=self.proj_graph.edge[s][e]["label"]
                #Every label only once
                if isinstance(add_labels, set):
                    add_labels.remove(lprop["label"])
            else:
                lprop["label"]=""
            #line=lines.Line2D([s[0], e[0]],[s[1],e[1]], **lprop) 
            line=MyLine([s[0]+xshift, e[0]+xshift],[s[1]+yshift,e[1]+yshift], **lprop) 
            ax.add_line(line)
            s=s+np.array([xshift, yshift])
            e=e+np.array([xshift, yshift])
            vec=np.array(e)-np.array(s)
            nvec=np.array([vec[1], -vec[0]])
            try:
              div=math.sqrt(nvec[0]**2+nvec[1]**2)
            except ZeroDivisionError:
              div=100000
            a=e+nvec*10/div
            b=e-nvec*10/div
            c=s+nvec*10/div
            d=s-nvec*10/div
            polygon=Polygon(np.array([a,b,d,c]),True)
            polygons.append(polygon)
        for s,e in show_distances:
            st=(self._coords[s][0]+self._coords[s][1])/2
            en=(self._coords[e][0]+self._coords[e][1])/2
            d=ftuv.vec_distance(st,en)
            if print_distances:
                line=MyLine([st[0]+xshift, en[0]+xshift],[st[1]+yshift,en[1]+yshift], color="orange",linestyle="--")
                text.append("{:3} - {:3}: {:5.2f}".format(s,e,d))
            else:
                line=MyLine([st[0]+xshift, en[0]+xshift],[st[1]+yshift,en[1]+yshift], label=str(round(d,1)), color="orange",linestyle="--")
            ax.add_line(line)

        #line.text.set_zorder(1000000)
        ax.axis(self.get_bounding_square(margin))
        fm=font_manager.FontProperties(["monospace"], size="x-small")
        ax.text(0.01,0.05,"\n".join(["Distances:"]+text), transform=ax.transAxes, fontproperties=fm)
        patchCollection = PatchCollection(polygons, cmap=matplotlib.cm.jet, alpha=0.5)
        ax.add_collection(patchCollection)
        out = ax.plot()
        if show:
            plt.show()
            return
        return out

    ### Private functions ###
    def _build_proj_graph(self):
        """
        Generate a graph from the 2D projection. 
  
        This is implemented as a networkx.Graph with the coordinates as nodes.
        """
        proj_graph=nx.Graph()
        for key, element in self._coords.items():
            crs=self.crossingPoints
            sortedCrs=ftuv.sortAlongLine(element[0], element[1], [x[0] for x in crs[key]])     
            oldpoint=None
            for point in sortedCrs:
                point=(point[0], point[1]) #Tuple, to be hashable
                if oldpoint is not None:
                    proj_graph.add_edge(oldpoint, point, attr_dict={"label": key})                 
                oldpoint=point
        self._proj_graph=proj_graph
        self.condense_points(0.00000000001) #To avoid floating point problems

    def _project(self, cg):
        """
        Calculates the 2D coordinates of all coarse grained elements by vector rejection.
        Stores them inside self._coords
        """
        self._coords=dict()
        #Project all coordinates to this plane
        for key, val in cg.coords.items():
            start=np.array([np.dot(self._unit_vec1,val[0]), np.dot(self._unit_vec2,val[0])])
            end=np.array([np.dot(self._unit_vec1,val[1]), np.dot(self._unit_vec2,val[1])])
            self._coords[key]=(start, end)

    def _condense_one(self, cutoff):
        """
        Condenses two adjacent projection points into one.
        :returns: True if a condensation was done, False if no condenstaion is possible.
        """        
        for i,node1 in enumerate(self.proj_graph.nodes_iter()):
            for j, node2 in enumerate(self.proj_graph.nodes_iter()):
                if j<=i: continue                
                if ftuv.vec_distance(node1, node2)<cutoff:
                    newnode=ftuv.middlepoint(node1, node2)
                    #self.proj_graph.add_node(newnode)
                    for neighbor in self.proj_graph.edge[node1].keys():
                        self.proj_graph.add_edge(newnode, neighbor, attr_dict=self.proj_graph.edge[node1][neighbor])
                    for neighbor in self.proj_graph.edge[node2].keys():
                        self.proj_graph.add_edge(newnode, neighbor, attr_dict=self.proj_graph.edge[node2][neighbor])
                    if newnode!=node1: #Equality can happen because of floating point inaccuracy
                        self.proj_graph.remove_node(node1)
                    if newnode!=node2:
                        self.proj_graph.remove_node(node2)
                    return True
        return False

    def _condense_pointWithLine_step(self, cutoff):
        """
        Used by self.condense(cutoff) as a single condensation step of a point with a line segment.
        """
        for i,source in enumerate(self.proj_graph.nodes_iter()):
            for j,target in enumerate(self.proj_graph.nodes_iter()):
                if j>i and self.proj_graph.has_edge(source,target):
                    for k, node in enumerate(self.proj_graph.nodes_iter()):
                        if k==i or k==j:
                            continue
                        nearest=ftuv.closest_point_on_seg( source, target, node)
                        nearest=tuple(nearest)
                        if nearest==source or nearest==target: 
                            continue   
                        if (ftuv.vec_distance(nearest, node)<cutoff):
                            newnode=ftuv.middlepoint(node, tuple(nearest))
                            attr_dict=self.proj_graph.edge[source][target]
                            self.proj_graph.remove_edge(source, target)
                            if source!=newnode:
                                self.proj_graph.add_edge(source, newnode, attr_dict=attr_dict)
                            if target!=newnode:
                                self.proj_graph.add_edge(target, newnode, attr_dict=attr_dict)             
                            if newnode!=node: #Equality can happen because of floating point inaccuracy
                                for neighbor in self.proj_graph.edge[node].keys():
                                    attr_dict=self.proj_graph.edge[node][neighbor]
                                    self.proj_graph.add_edge(newnode, neighbor, attr_dict=attr_dict)
                                self.proj_graph.remove_node(node)
                            return True
        return False

    def _get_path_length(self, path):
        """
        :param path: a list of nodes
        """
        l=0
        for i in range(len(path)-1):
            l+=ftuv.vec_distance(path[i], path[i+1])
        return l














        <|MERGE_RESOLUTION|>--- conflicted
+++ resolved
@@ -294,117 +294,6 @@
         x=(bb[0]+bb[1])/2
         y=(bb[2]+bb[3])/2
         return x-length, x+length, y-length, y+length
-<<<<<<< HEAD
-    def plot(self, ax=None, show=False, margin=5):
-        """
-        Plots the 2D projection
-
-        :param ax: The axes to draw to. You can get it by calling `fig, ax=matplotlib.pyplot.subplots()`
-        :param show: If true, the matplotlib.pyplot.show() will be called at the end of this function.
-        :param margin: A numeric value. The margin around the plotted projection inside the (sub-)plot.
-        """
-        import matplotlib.pyplot as plt
-        import matplotlib.lines as lines
-        if ax is None:
-            fig, ax = plt.subplots(1, 1)
-        for s,e in self.proj_graph.edges_iter():
-            line=lines.Line2D([s[0], e[0]],[s[1],e[1]], lw=20) 
-            ax.add_line(line)
-        """
-        for key,p in self._coords.items():
-            plt.plot(p[0][0], p[0][1], 'ro')
-            plt.plot(p[1][0], p[1][1], 'ro')
-            ax.text((p[0][0]+p[1][0])/2, (p[0][1]+p[1][1])/2, key)
-        for key,l in self.crossingPoints.items():
-            for p in l:
-                #print("P", p)
-                plt.plot(p[0][0], p[0][1], 'go')"""
-        ax.axis(self.get_bounding_square(margin))
-        out = ax.plot()
-        if show:
-            plt.show()
-            return
-        return out
-    def condense_points(self, cutoff=1):
-        """
-        Condenses several projection points that are within a range of less than cutoff into
-        one point. This function modifies this Projection2D object.
-  
-        ..note: The result depends on the ordering of the dictionary holding the nodes and might thus be pseudorandomly
-
-        :param cutoff: Two point with a distance smaller than cuttoff are contracted. A value below 20 is reasonable.
-        """
-        while self._condense_one(cutoff):
-            pass
-        self.proj_graph.remove_edges_from(self.proj_graph.selfloop_edges())
-    def _condense_one(self, cutoff):
-        """
-        Condenses two adjacent projection points into one.
-        :returns: True if a condensation was done, False if no condenstaion is possible.
-        """        
-        for i,node1 in enumerate(self.proj_graph.nodes_iter()):
-            for j, node2 in enumerate(self.proj_graph.nodes_iter()):
-                if j<=i: continue                
-                if ftuv.vec_distance(node1, node2)<cutoff:
-                    newnode=ftuv.middlepoint(node1, node2)
-                    #self.proj_graph.add_node(newnode)
-                    for neighbor in self.proj_graph.edge[node1].keys():
-                        self.proj_graph.add_edge(newnode, neighbor)
-                    for neighbor in self.proj_graph.edge[node2].keys():
-                        self.proj_graph.add_edge(newnode, neighbor)
-                    if newnode!=node1: #Equality can happen because of floating point inaccuracy
-                        self.proj_graph.remove_node(node1)
-                    if newnode!=node2:
-                        self.proj_graph.remove_node(node2)
-                    return True
-        return False
-    def _condense_pointWithLine_step(self, cutoff):
-        """
-        Used by self.condense(cutoff) as a single condensation step of a point with a line segment.
-        """
-        for i,source in enumerate(self.proj_graph.nodes_iter()):
-            for j,target in enumerate(self.proj_graph.nodes_iter()):
-                if j>i and self.proj_graph.has_edge(source,target):
-                    for k, node in enumerate(self.proj_graph.nodes_iter()):
-                        if k==i or k==j:
-                            continue
-                        nearest=ftuv.closest_point_on_seg( source, target, node)
-                        nearest=tuple(nearest)
-                        if nearest==source or nearest==target: 
-                            continue   
-                        if (ftuv.vec_distance(nearest, node)<cutoff):
-                            newnode=ftuv.middlepoint(node, tuple(nearest))
-                            self.proj_graph.remove_edge(source, target)
-                            if source!=newnode:
-                                self.proj_graph.add_edge(source, newnode)
-                            if target!=newnode:
-                                self.proj_graph.add_edge(target, newnode)                        
-                            if newnode!=node: #Equality can happen because of floating point inaccuracy
-                                for neighbor in self.proj_graph.edge[node].keys():
-                                    self.proj_graph.add_edge(newnode, neighbor)
-                                self.proj_graph.remove_node(node)
-                            return True
-        return False
-
-    def condense(self, cutoff):
-        """
-        Condenses points that are within the cutoff of another point or edge (=line segment) into a new point.
-        This function modifies this Projection2D object.
-        
-        The contraction of two points works like documented in condense_points(self, cutoff).
-        If a node is close to a line segment, a new point is generated between this node and the line segment. 
-        Then the original line and the original node are deleted and all connections attached to the new point.
-  
-        ..note: The result depends on the ordering of the dictionary holding the nodes and might thus be pseudorandomly
-
-        
-        :param cutoff: Two point with a distance smaller than cuttoff are contracted. A value between 10 and 20 is reasonable.
-        """
-        self.condense_points(cutoff)
-        while self._condense_pointWithLine_step(cutoff):
-            self.condense_points(cutoff)
-=======
->>>>>>> aeaac2b6
 
     def get_branchpoint_count(self, degree=None):
         """
