from distutils.core import setup

setup(name='forgi',
      version='0.1',
      description='RNA Graph Library',
      author='Peter Kerpedjiev',
      author_email='pkerp@tbi.univie.ac.at',
      url='http://www.tbi.univie.ac.at/~pkerp/forgi/',
<<<<<<< HEAD
      packages=['forgi', 'forgi.graph', 'forgi.utilities'],
      package_data={'forgi': ['data/*.pdb']}
=======
      packages=['forgi', 'forgi.graph', 'forgi.threedee', 'forgi.threedee.model', 
                'forgi.utilities', 'forgi.threedee.utilities', 'forgi.aux', 
                'forgi.aux.k2n_standalone', 'forgi.threedee.visual'],
      package_data={'forgi.threedee': ['data/*.pdb']},
      scripts=['examples/visualize_cg.py', 'examples/visualize_pdb.py', 
               'examples/pdb_to_cg.py', 'examples/pdb_to_ss_fasta.py'],

>>>>>>> df85b627
     )<|MERGE_RESOLUTION|>--- conflicted
+++ resolved
@@ -6,10 +6,6 @@
       author='Peter Kerpedjiev',
       author_email='pkerp@tbi.univie.ac.at',
       url='http://www.tbi.univie.ac.at/~pkerp/forgi/',
-<<<<<<< HEAD
-      packages=['forgi', 'forgi.graph', 'forgi.utilities'],
-      package_data={'forgi': ['data/*.pdb']}
-=======
       packages=['forgi', 'forgi.graph', 'forgi.threedee', 'forgi.threedee.model', 
                 'forgi.utilities', 'forgi.threedee.utilities', 'forgi.aux', 
                 'forgi.aux.k2n_standalone', 'forgi.threedee.visual'],
@@ -17,5 +13,4 @@
       scripts=['examples/visualize_cg.py', 'examples/visualize_pdb.py', 
                'examples/pdb_to_cg.py', 'examples/pdb_to_ss_fasta.py'],
 
->>>>>>> df85b627
      )